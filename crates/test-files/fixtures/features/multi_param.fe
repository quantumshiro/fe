contract Foo:
<<<<<<< HEAD
    pub def bar(x: u256, y: u256, z: u256) -> u256[3]:
        let my_array: u256[3]
=======
    pub fn bar(x: u256, y: u256, z: u256) -> u256[3]:
        my_array: u256[3]
>>>>>>> c8e58b55
        my_array[0] = x
        my_array[1] = y
        my_array[2] = z
        return my_array<|MERGE_RESOLUTION|>--- conflicted
+++ resolved
@@ -1,11 +1,6 @@
 contract Foo:
-<<<<<<< HEAD
-    pub def bar(x: u256, y: u256, z: u256) -> u256[3]:
+    pub fn bar(x: u256, y: u256, z: u256) -> u256[3]:
         let my_array: u256[3]
-=======
-    pub fn bar(x: u256, y: u256, z: u256) -> u256[3]:
-        my_array: u256[3]
->>>>>>> c8e58b55
         my_array[0] = x
         my_array[1] = y
         my_array[2] = z
