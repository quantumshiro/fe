use adt_def::{lower_adt, AdtDef, AdtRef};
use def_analysis::check_recursive_adt;
use diagnostics::{DefConflictError, TraitLowerDiag, TyLowerDiag};
use hir::hir_def::{
    scope_graph::{ScopeGraph, ScopeId},
    IdentId, ItemKind, TopLevelMod, TypeAlias,
};
use rustc_hash::{FxHashMap, FxHashSet};
use smallvec1::SmallVec;
use trait_def::TraitDef;
use trait_lower::lower_trait;
use trait_resolution::constraint::{collect_constraints, super_trait_cycle};
use ty_def::{InvalidCause, TyData};
use ty_error::collect_ty_lower_errors;
use ty_lower::lower_type_alias;

use self::def_analysis::{
    analyze_adt, analyze_func, analyze_impl, analyze_impl_trait, analyze_trait,
};
use crate::{analysis_pass::ModuleAnalysisPass, diagnostics::DiagnosticVoucher, HirAnalysisDb};

pub mod adt_def;
pub mod binder;
pub mod canonical;
pub mod const_ty;

pub mod decision_tree;
pub mod def_analysis;
pub mod diagnostics;
pub mod fold;
pub mod func_def;
mod method_cmp;
pub mod method_table;
<<<<<<< HEAD
pub mod normalize;
=======
pub mod pattern_analysis;
pub mod simplified_pattern;
>>>>>>> 3681c244
pub mod trait_def;
pub mod trait_lower;
pub mod trait_resolution; // This line was previously 'pub mod name_resolution;'
pub mod ty_check;
pub mod ty_def;
pub mod ty_error;
pub mod ty_lower;
pub mod unify;
pub mod visitor;

/// An analysis pass for type definitions.
pub struct AdtDefAnalysisPass {}

impl ModuleAnalysisPass for AdtDefAnalysisPass {
    fn run_on_module<'db>(
        &mut self,
        db: &'db dyn HirAnalysisDb,
        top_mod: TopLevelMod<'db>,
    ) -> Vec<Box<dyn DiagnosticVoucher + 'db>> {
        let adts = top_mod
            .all_structs(db)
            .iter()
            .copied()
            .map(AdtRef::from)
            .chain(top_mod.all_enums(db).iter().copied().map(AdtRef::from))
            .chain(top_mod.all_contracts(db).iter().copied().map(AdtRef::from));

        let mut diags = vec![];
        let mut cycle_participants = FxHashSet::<AdtDef<'db>>::default();

        for adt in adts {
            diags.extend(analyze_adt(db, adt).iter().map(|d| d.to_voucher()));
            let adt = lower_adt(db, adt);
            if !cycle_participants.contains(&adt) {
                if let Some(cycle) = check_recursive_adt(db, adt) {
                    diags.push(Box::new(TyLowerDiag::RecursiveType(cycle.clone())) as _);
                    cycle_participants.extend(cycle.iter().map(|m| m.adt));
                }
            }
        }
        diags
    }
}

/// Checks for name conflicts of item definitions.
pub struct DefConflictAnalysisPass {}

impl ModuleAnalysisPass for DefConflictAnalysisPass {
    fn run_on_module<'db>(
        &mut self,
        db: &'db dyn HirAnalysisDb,
        top_mod: TopLevelMod<'db>,
    ) -> Vec<Box<dyn DiagnosticVoucher + 'db>> {
        let graph = top_mod.scope_graph(db);

        walk(db, graph, top_mod.scope())
            .into_iter()
            .map(|d| Box::new(d) as _)
            .collect()
    }
}

fn walk<'db>(
    db: &'db dyn HirAnalysisDb,
    graph: &ScopeGraph<'db>,
    scope: ScopeId<'db>,
) -> Vec<DefConflictError<'db>> {
    let mut work: Vec<ScopeId<'db>> = vec![scope];

    #[derive(Hash, PartialEq, Eq)]
    enum Domain {
        Type,
        Val,
    }

    let mut defs = FxHashMap::<(Domain, IdentId<'db>), SmallVec<[ItemKind<'db>; 2]>>::default();
    let mut diags = vec![];

    while let Some(scope) = work.pop() {
        for item in graph.child_items(scope).filter(|i| i.name(db).is_some()) {
            let domain = match item {
                ItemKind::Func(_) | ItemKind::Const(_) => Domain::Val,

                ItemKind::Mod(_)
                | ItemKind::Struct(_)
                | ItemKind::Contract(_)
                | ItemKind::Enum(_)
                | ItemKind::TypeAlias(_)
                | ItemKind::Trait(_) => Domain::Type,

                ItemKind::TopMod(_)
                | ItemKind::Use(_)
                | ItemKind::Impl(_)
                | ItemKind::ImplTrait(_)
                | ItemKind::Body(_) => continue,
            };
            defs.entry((domain, item.name(db).unwrap()))
                .or_default()
                .push(item);
            if matches!(item, ItemKind::Mod(_)) {
                work.push(item.scope());
            }
        }
        diags.extend(
            defs.drain()
                .filter_map(|(_k, v)| (v.len() > 1).then_some(v))
                .map(DefConflictError),
        )
    }
    diags
}

pub struct BodyAnalysisPass {}

impl ModuleAnalysisPass for BodyAnalysisPass {
    fn run_on_module<'db>(
        &mut self,
        db: &'db dyn HirAnalysisDb,
        top_mod: TopLevelMod<'db>,
    ) -> Vec<Box<dyn DiagnosticVoucher + 'db>> {
        top_mod
            .all_funcs(db)
            .iter()
            .flat_map(|func| &ty_check::check_func_body(db, *func).0)
            .map(|diag| diag.to_voucher())
            .collect()
    }
}

/// An analysis pass for trait definitions.
pub struct TraitAnalysisPass {}

impl ModuleAnalysisPass for TraitAnalysisPass {
    fn run_on_module<'db>(
        &mut self,
        db: &'db dyn HirAnalysisDb,
        top_mod: TopLevelMod<'db>,
    ) -> Vec<Box<dyn DiagnosticVoucher + 'db>> {
        let mut diags = vec![];
        let mut cycle_participants = FxHashSet::<TraitDef<'db>>::default();

        for hir_trait in top_mod.all_traits(db) {
            let trait_ = lower_trait(db, *hir_trait);
            if !cycle_participants.contains(&trait_) {
                if let Some(cycle) = super_trait_cycle(db, trait_) {
                    diags.push(Box::new(TraitLowerDiag::CyclicSuperTraits(cycle.clone())) as _);
                    cycle_participants.extend(cycle.iter());
                }
            }
            diags.extend(analyze_trait(db, *hir_trait).iter().map(|d| d.to_voucher()))
        }
        diags
    }
}

pub struct ImplAnalysisPass {}

impl ModuleAnalysisPass for ImplAnalysisPass {
    fn run_on_module<'db>(
        &mut self,
        db: &'db dyn HirAnalysisDb,
        top_mod: TopLevelMod<'db>,
    ) -> Vec<Box<dyn DiagnosticVoucher + 'db>> {
        top_mod
            .all_impls(db)
            .iter()
            .flat_map(|impl_| analyze_impl(db, *impl_))
            .map(|diag| diag.to_voucher())
            .collect()
    }
}

/// An analysis pass for `ImplTrait'.
pub struct ImplTraitAnalysisPass {}

impl ModuleAnalysisPass for ImplTraitAnalysisPass {
    fn run_on_module<'db>(
        &mut self,
        db: &'db dyn HirAnalysisDb,
        top_mod: TopLevelMod<'db>,
    ) -> Vec<Box<dyn DiagnosticVoucher + 'db>> {
        top_mod
            .all_impl_traits(db)
            .iter()
            .flat_map(|trait_| analyze_impl_trait(db, *trait_))
            .map(|diag| diag.to_voucher())
            .collect()
    }
}

/// An analysis pass for `ImplTrait'.
pub struct FuncAnalysisPass {}

impl ModuleAnalysisPass for FuncAnalysisPass {
    fn run_on_module<'db>(
        &mut self,
        db: &'db dyn HirAnalysisDb,
        top_mod: TopLevelMod<'db>,
    ) -> Vec<Box<dyn DiagnosticVoucher + 'db>> {
        top_mod
            .all_funcs(db)
            .iter()
            .flat_map(|func| analyze_func(db, *func))
            .map(|diag| diag.to_voucher())
            .collect()
    }
}

/// An analysis pass for type aliases.
pub struct TypeAliasAnalysisPass {}

/// This function implements analysis for the type alias definition.
/// The analysis includes the following:
/// - Check if the type alias is not recursive.
/// - Check if the type in the type alias is well-formed.
///
/// NOTE: This function doesn't check the satisfiability of the type since our
/// type system treats the alias as kind of macro, meaning type alias isn't
/// included in the type system. Satisfiability is checked where the type alias
/// is used.
impl ModuleAnalysisPass for TypeAliasAnalysisPass {
    fn run_on_module<'db>(
        &mut self,
        db: &'db dyn HirAnalysisDb,
        top_mod: TopLevelMod<'db>,
    ) -> Vec<Box<dyn DiagnosticVoucher + 'db>> {
        let mut diags = vec![];
        let mut cycle_participants = FxHashSet::<TypeAlias>::default();

        for &alias in top_mod.all_type_aliases(db) {
            if cycle_participants.contains(&alias) {
                continue;
            }

            let assumptions = collect_constraints(db, alias.into()).instantiate_identity();
            let ta = lower_type_alias(db, alias);
            let ty = ta.alias_to.skip_binder();
            if let TyData::Invalid(InvalidCause::AliasCycle(cycle)) = ty.data(db) {
                if let Some(diag) = ty.emit_diag(db, alias.span().ty().into()) {
                    diags.push(diag.to_voucher());
                }
                cycle_participants.extend(cycle.iter());
            } else if ty.has_invalid(db) {
                if let Some(hir_ty) = alias.ty(db).to_opt() {
                    diags.extend(
                        collect_ty_lower_errors(
                            db,
                            alias.scope(),
                            hir_ty,
                            alias.span().ty(),
                            assumptions,
                        )
                        .into_iter()
                        .map(|d| d.to_voucher()),
                    )
                }
            }
        }
        diags
    }
}<|MERGE_RESOLUTION|>--- conflicted
+++ resolved
@@ -31,12 +31,9 @@
 pub mod func_def;
 mod method_cmp;
 pub mod method_table;
-<<<<<<< HEAD
 pub mod normalize;
-=======
 pub mod pattern_analysis;
 pub mod simplified_pattern;
->>>>>>> 3681c244
 pub mod trait_def;
 pub mod trait_lower;
 pub mod trait_resolution; // This line was previously 'pub mod name_resolution;'
