--- conflicted
+++ resolved
@@ -1,15 +1,9 @@
 //! This module implements the trait and impl trait lowering process.
 
-<<<<<<< HEAD
-use common::indexmap::IndexMap;
-use hir::hir_def::{
-    params::GenericArg, scope_graph::ScopeId, AssocTypeGenericArg, IdentId, ImplTrait, IngotId,
-    Partial, Trait, TraitRefId,
-=======
 use common::{indexmap::IndexMap, ingot::Ingot};
 use hir::hir_def::{
-    scope_graph::ScopeId, HirIngot, IdentId, ImplTrait, Partial, Trait, TraitRefId,
->>>>>>> 3681c244
+    params::GenericArg, scope_graph::ScopeId, AssocTypeGenericArg, HirIngot, IdentId, ImplTrait,
+    Partial, Trait, TraitRefId,
 };
 use rustc_hash::FxHashMap;
 use salsa::Update;
