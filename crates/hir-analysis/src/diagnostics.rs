//! This module defines the diagnostics that can be accumulated inside salsa-db
//! with span-agnostic forms. All diagnostics accumulated in salsa-db should
//! implement [`DiagnosticVoucher`] which defines the conversion into
//! [`CompleteDiagnostic`].

use crate::{
    name_resolution::diagnostics::NameResDiag,
    ty::{
        diagnostics::{
            BodyDiag, DefConflictError, FuncBodyDiag, ImplDiag, TraitConstraintDiag,
            TraitLowerDiag, TyDiagCollection, TyLowerDiag,
        },
        trait_def::TraitDef,
        ty_check::RecordLike,
        ty_def::{TyData, TyVarSort},
    },
    HirAnalysisDb,
};
use common::diagnostics::{
    CompleteDiagnostic, DiagnosticPass, GlobalErrorCode, LabelStyle, Severity, Span, SpanKind,
    SubDiagnostic,
};
use either::Either;
use hir::{hir_def::FieldIndex, span::LazySpan, ParserError, SpannedHirDb};
use itertools::Itertools;

/// All diagnostics accumulated in salsa-db should implement
/// [`DiagnosticVoucher`] which defines the conversion into
/// [`CompleteDiagnostic`].
///
/// All types that implement `DiagnosticVoucher` must NOT have a span
/// information which invalidates cache in salsa-db. Instead of it, the all
/// information is given by [`SpannedHirDb`] to allow evaluating span lazily.
///
/// The reason why we use `DiagnosticVoucher` is that we want to evaluate span
/// lazily to avoid invalidating cache in salsa-db.
///
/// To obtain a span from HIR nodes in a lazy manner, it's recommended to use
/// `[LazySpan]`(crate::span::LazySpan) and types that implement `LazySpan`.
pub trait DiagnosticVoucher: Send + Sync {
    /// Makes a [`CompleteDiagnostic`].
    fn to_complete(&self, db: &dyn SpannedHirAnalysisDb) -> CompleteDiagnostic;
}

impl DiagnosticVoucher for CompleteDiagnostic {
    fn to_complete(&self, _db: &dyn SpannedHirAnalysisDb) -> CompleteDiagnostic {
        self.clone()
    }
}

#[salsa::db]
pub trait SpannedHirAnalysisDb:
    salsa::Database + hir::HirDb + hir::SpannedHirDb + HirAnalysisDb
{
}

#[salsa::db]
impl<T> SpannedHirAnalysisDb for T where T: HirAnalysisDb + SpannedHirDb {}

// `ParseError` has span information, but this is not a problem because the
// parsing procedure itself depends on the file content, and thus span
// information.
impl DiagnosticVoucher for ParserError {
    fn to_complete(&self, _db: &dyn SpannedHirAnalysisDb) -> CompleteDiagnostic {
        let error_code = GlobalErrorCode::new(DiagnosticPass::Parse, 1);
        let span = Span::new(self.file, self.error.range(), SpanKind::Original);
        CompleteDiagnostic::new(
            Severity::Error,
            self.error.msg(),
            vec![SubDiagnostic::new(
                LabelStyle::Primary,
                self.error.label(),
                Some(span),
            )],
            vec![],
            error_code,
        )
    }
}

pub trait LazyDiagnostic<'db> {
    fn to_complete(&self, db: &'db dyn SpannedHirAnalysisDb) -> CompleteDiagnostic;
}

impl DiagnosticVoucher for DefConflictError<'_> {
    fn to_complete(&self, db: &dyn SpannedHirAnalysisDb) -> CompleteDiagnostic {
        let mut items = self.0.iter();
        let first = items.next().unwrap();
        let name = first.name(db).unwrap().data(db);
        CompleteDiagnostic {
            severity: Severity::Error,
            message: format!("conflicting definitions of `{name}`",),
            sub_diagnostics: {
                let mut subs = vec![SubDiagnostic::new(
                    LabelStyle::Primary,
                    format!("`{name}` is defined here"),
                    first.name_span().unwrap().resolve(db),
                )];
                subs.extend(items.map(|item| {
                    SubDiagnostic::new(
                        LabelStyle::Secondary,
                        format! {"`{name}` is redefined here"},
                        item.name_span().unwrap().resolve(db),
                    )
                }));
                subs
            },
            notes: vec![],
            error_code: GlobalErrorCode::new(DiagnosticPass::TypeDefinition, 100),
        }
    }
}

impl DiagnosticVoucher for FuncBodyDiag<'_> {
    fn to_complete(&self, db: &dyn SpannedHirAnalysisDb) -> CompleteDiagnostic {
        match self {
            Self::Ty(diag) => diag.to_complete(db),
            Self::Body(diag) => diag.to_complete(db),
            Self::NameRes(diag) => diag.to_complete(db),
        }
    }
}

impl DiagnosticVoucher for TyDiagCollection<'_> {
    fn to_complete(&self, db: &dyn SpannedHirAnalysisDb) -> CompleteDiagnostic {
        match self {
            Self::Ty(diag) => diag.to_complete(db),
            Self::PathRes(diag) => diag.to_complete(db),
            Self::Satisfiability(diag) => diag.to_complete(db),
            Self::TraitLower(diag) => diag.to_complete(db),
            Self::Impl(diag) => diag.to_complete(db),
        }
    }
}

impl DiagnosticVoucher for NameResDiag<'_> {
    fn to_complete(&self, db: &dyn SpannedHirAnalysisDb) -> CompleteDiagnostic {
        let error_code = GlobalErrorCode::new(DiagnosticPass::NameResolution, self.local_code());
        let severity = Severity::Error;
        match self {
            Self::Conflict(ident, conflicts) => {
                let ident = ident.data(db);
                let mut spans: Vec<_> = conflicts
                    .iter()
                    .filter_map(|span| span.resolve(db))
                    .collect();
                spans.sort_unstable();
                let mut spans = spans.into_iter();
                let mut diags = Vec::with_capacity(conflicts.len());
                diags.push(SubDiagnostic::new(
                    LabelStyle::Primary,
                    format!("`{ident}` is defined here"),
                    spans.next(),
                ));
                for sub_span in spans {
                    diags.push(SubDiagnostic::new(
                        LabelStyle::Secondary,
                        format! {"`{ident}` is redefined here"},
                        Some(sub_span),
                    ));
                }

                CompleteDiagnostic {
                    severity,
                    message: format!("`{ident}` conflicts with other definitions"),
                    sub_diagnostics: diags,
                    notes: vec![],
                    error_code,
                }
            }

            Self::NotFound(prim_span, ident) => {
                let ident = ident.data(db);
                CompleteDiagnostic {
                    severity,
                    message: format!("`{ident}` is not found"),
                    sub_diagnostics: vec![SubDiagnostic {
                        style: LabelStyle::Primary,
                        message: format!("`{ident}` is not found"),
                        span: prim_span.resolve(db),
                    }],
                    notes: vec![],
                    error_code,
                }
            }

            Self::MethodNotFound {
                primary,
                method_name,
                receiver,
            } => {
                let (recv_name, recv_ty, recv_kind) = match receiver {
                    Either::Left(ty) => (ty.pretty_print(db), Some(ty), ty.kind_name(db)),
                    Either::Right(trait_) => {
                        let name = trait_.def(db).trait_(db).name(db).unwrap().data(db);
                        (name, None, "trait".to_string())
                    }
                };

                let method_str = method_name.data(db);
                let message = format!(
                    "no method named `{}` found for {} `{}`",
                    method_str, recv_kind, recv_name
                );

                if let Some(ty) = recv_ty {
                    if let Some(field_ty) = ty.record_field_ty(db, *method_name) {
                        return CompleteDiagnostic {
                            severity: Severity::Error,
                            message,
                            sub_diagnostics: vec![SubDiagnostic {
                                style: LabelStyle::Primary,
                                message: format!(
                                    "field `{}` in `{}` has type `{}`",
                                    method_str,
                                    recv_name,
                                    field_ty.pretty_print(db)
                                ),
                                span: primary.resolve(db),
                            }],
                            notes: vec![],
                            error_code,
                        };
                    }
                }

                CompleteDiagnostic {
                    severity: Severity::Error,
                    message,
                    sub_diagnostics: vec![SubDiagnostic {
                        style: LabelStyle::Primary,
                        message: format!("method not found in `{}`", recv_name),
                        span: primary.resolve(db),
                    }],
                    notes: vec![],
                    error_code,
                }
            }

            Self::Invisible(prim_span, ident, span) => {
                let ident = ident.data(db);

                let mut sub_diagnostics = vec![SubDiagnostic {
                    style: LabelStyle::Primary,
                    message: format!("`{ident}` is not visible"),
                    span: prim_span.resolve(db),
                }];
                if let Some(span) = span {
                    sub_diagnostics.push(SubDiagnostic {
                        style: LabelStyle::Secondary,
                        message: format!("`{ident}` is defined here"),
                        span: span.resolve(db),
                    });
                }

                CompleteDiagnostic {
                    severity,
                    message: format!("`{ident}` is not visible"),
                    sub_diagnostics,
                    notes: vec![],
                    error_code,
                }
            }

            Self::Ambiguous(prim_span, ident, candidates) => {
                let ident = ident.data(db);
                let mut diags = vec![SubDiagnostic {
                    style: LabelStyle::Primary,
                    message: format!("`{ident}` is ambiguous"),
                    span: prim_span.resolve(db),
                }];

                let mut cand_spans: Vec<_> = candidates
                    .iter()
                    .filter_map(|span| span.resolve(db))
                    .collect();
                cand_spans.sort_unstable();
                diags.extend(cand_spans.into_iter().enumerate().map(|(i, span)| {
                    SubDiagnostic::new(
                        LabelStyle::Secondary,
                        format!("candidate {}", i + 1),
                        Some(span),
                    )
                }));

                CompleteDiagnostic {
                    severity,
                    message: format!("`{ident}` is ambiguous"),
                    sub_diagnostics: diags,
                    notes: vec![],
                    error_code,
                }
            }

            Self::AmbiguousAssociatedType {
                span,
                name,
                candidates,
            } => {
                let name = name.data(db);
                let mut sub_diagnostics = vec![SubDiagnostic {
                    style: LabelStyle::Primary,
                    message: format!("associated type `{name}` is ambiguous"),
                    span: span.resolve(db),
                }];

                // Add a note for each candidate trait
                for (trait_inst, _ty) in candidates {
                    let trait_name = trait_inst.def(db).trait_(db).name(db).unwrap().data(db);
                    sub_diagnostics.push(SubDiagnostic {
                        style: LabelStyle::Secondary,
                        message: format!("candidate: `{}`", trait_name),
                        span: trait_inst.def(db).trait_(db).span().name().resolve(db),
                    });
                }

                CompleteDiagnostic {
                    severity,
                    message: format!("ambiguous associated type `{name}`"),
                    sub_diagnostics,
                    notes: vec![format!(
                        "specify the trait explicitly: `<Type as Trait>::{}`",
                        name
                    )],
                    error_code,
                }
            }

            Self::InvalidPathSegment(prim_span, name, res_span) => {
                let name = name.data(db);
                let mut labels = vec![SubDiagnostic {
                    style: LabelStyle::Primary,
                    message: format!("`{name}` can't be used as a middle segment of a path"),
                    span: prim_span.resolve(db),
                }];

                if let Some(span) = res_span {
                    labels.push(SubDiagnostic {
                        style: LabelStyle::Secondary,
                        message: format!("`{name}` is defined here"),
                        span: span.resolve(db),
                    });
                }

                CompleteDiagnostic {
                    severity,
                    message: format!("`{name}` can't be used as a middle segment of a path"),
                    sub_diagnostics: labels,
                    notes: vec![],
                    error_code,
                }
            }

            Self::ExpectedType(prim_span, name, given_kind) => {
                let name = name.data(db);
                CompleteDiagnostic {
                    severity,
                    message: "expected type item here".to_string(),
                    sub_diagnostics: vec![SubDiagnostic {
                        style: LabelStyle::Primary,
                        message: format!("expected type here, but found {given_kind} `{name}`"),
                        span: prim_span.resolve(db),
                    }],
                    notes: vec![],
                    error_code,
                }
            }

            Self::ExpectedTrait(prim_span, name, given_kind) => {
                let name = name.data(db);
                CompleteDiagnostic {
                    severity: Severity::Error,
                    message: "expected trait item here".to_string(),
                    sub_diagnostics: vec![SubDiagnostic {
                        style: LabelStyle::Primary,
                        message: format!("expected trait here, but found {given_kind} `{name}`"),
                        span: prim_span.resolve(db),
                    }],
                    notes: vec![],
                    error_code,
                }
            }

            Self::ExpectedValue(prim_span, name, given_kind) => {
                let name = name.data(db);
                CompleteDiagnostic {
                    severity: Severity::Error,
                    message: "expected value here".to_string(),
                    sub_diagnostics: vec![SubDiagnostic {
                        style: LabelStyle::Primary,
                        message: format!("expected value here, but found {given_kind} `{name}`"),
                        span: prim_span.resolve(db),
                    }],
                    notes: vec![],
                    error_code,
                }
            }

            Self::TooManyGenericArgs {
                span,
                ty,
                expected,
                given,
            } => CompleteDiagnostic {
                severity: Severity::Error,
                message: format!("too many generic args; expected {expected}, given {given}"),
                sub_diagnostics: vec![SubDiagnostic {
                    style: LabelStyle::Primary,
                    message: format!(
                        "`{}` expects {expected} arguments, but {given} were given",
                        ty.pretty_print(db)
                    ),
                    span: span.resolve(db),
                }],
                notes: vec![],
                error_code,
            },
        }
    }
}

impl DiagnosticVoucher for TyLowerDiag<'_> {
    fn to_complete(&self, db: &dyn SpannedHirAnalysisDb) -> CompleteDiagnostic {
        let error_code = GlobalErrorCode::new(DiagnosticPass::TypeDefinition, self.local_code());
        match self {
            Self::ExpectedStarKind(span) => {
                // find expected ty name, num of generic args, etc
                CompleteDiagnostic {
                    severity: Severity::Error,
                    message: "expected `*` kind in this context".to_string(),
                    sub_diagnostics: vec![SubDiagnostic {
                        style: LabelStyle::Primary,
                        message: "expected `*` kind here".to_string(),
                        span: span.resolve(db),
                    }],
                    notes: vec![],
                    error_code,
                }
            }

            Self::InvalidTypeArgKind {
                span,
                given,
                expected,
            } => {
                let msg = if let Some(expected) = expected {
                    let arg_kind = given.kind(db);
                    debug_assert!(!expected.does_match(arg_kind));

                    format!(
                        "expected `{}` kind, but `{}` has `{}` kind",
                        expected,
                        given.pretty_print(db),
                        arg_kind
                    )
                } else {
                    "too many generic arguments".to_string()
                };

                CompleteDiagnostic {
                    severity: Severity::Error,
                    message: "invalid type argument kind".to_string(),
                    sub_diagnostics: vec![SubDiagnostic {
                        style: LabelStyle::Primary,
                        message: msg.to_string(),
                        span: span.resolve(db),
                    }],
                    notes: vec![],
                    error_code,
                }
            }

            Self::TooManyGenericArgs {
                span,
                expected,
                given,
            } => CompleteDiagnostic {
                severity: Severity::Error,
                message: format!("too many generic args; expected {expected}, given {given}"),
                sub_diagnostics: vec![SubDiagnostic {
                    style: LabelStyle::Primary,
                    message: format!("expected {expected} arguments, but {given} were given"),
                    span: span.resolve(db),
                }],
                notes: vec![],
                error_code,
            },

            // TODO: add hint about indirection (eg *T)
            Self::RecursiveType(cycle) => CompleteDiagnostic {
                severity: Severity::Error,
                message: "recursive type definition".to_string(),
                sub_diagnostics: {
                    let head = cycle.first().unwrap();
                    let mut subs = vec![SubDiagnostic {
                        style: LabelStyle::Primary,
                        message: "recursive type definition here".to_string(),
                        span: head.adt.adt_ref(db).name_span(db).resolve(db),
                    }];
                    subs.extend(cycle.iter().map(|m| {
                        SubDiagnostic {
                            style: LabelStyle::Secondary,
                            message: "recursion occurs here".to_string(),
                            span: m
                                .adt
                                .variant_ty_span(db, m.field_idx as usize, m.ty_idx as usize)
                                .resolve(db),
                        }
                    }));
                    subs
                },
                notes: vec![],
                error_code,
            },
            Self::UnboundTypeAliasParam {
                span,
                alias,
                n_given_args: _,
            } => CompleteDiagnostic {
                severity: Severity::Error,
                message: "all type parameters of type alias must be given".to_string(),
                sub_diagnostics: vec![
                    SubDiagnostic {
                        style: LabelStyle::Primary,
                        message: format!(
                            "expected at least {} arguments here",
                            alias.generic_params(db).len(db)
                        ),
                        span: span.resolve(db),
                    },
                    SubDiagnostic {
                        style: LabelStyle::Secondary,
                        message: "type alias defined here".to_string(),
                        span: alias.span().resolve(db),
                    },
                ],
                notes: vec![],
                error_code,
            },

            Self::TypeAliasCycle { cycle } => {
                let mut cycle = cycle.clone();
                cycle.sort_by_key(|a| a.span().resolve(db));

                CompleteDiagnostic {
                    severity: Severity::Error,
                    message: "type alias cycle".to_string(),
                    sub_diagnostics: {
                        let mut iter = cycle.iter();
                        let mut labels = vec![SubDiagnostic {
                            style: LabelStyle::Primary,
                            message: "cycle happens here".to_string(),
                            span: iter.next_back().unwrap().span().ty().resolve(db),
                        }];
                        labels.extend(iter.map(|type_alias| SubDiagnostic {
                            style: LabelStyle::Secondary,
                            message: "type alias defined here".to_string(),
                            span: type_alias.span().alias().resolve(db),
                        }));
                        labels
                    },
                    notes: vec![],
                    error_code,
                }
            }

            Self::InconsistentKindBound { span, ty, bound } => {
                let msg = format!(
                    "`{}` is already declared with `{}` kind, but found `{}` kind here",
                    ty.pretty_print(db),
                    ty.kind(db),
                    bound
                );

                CompleteDiagnostic {
                    severity: Severity::Error,
                    // TODO improve message
                    message: "duplicate type bound is not allowed.".to_string(),
                    sub_diagnostics: vec![SubDiagnostic {
                        style: LabelStyle::Primary,
                        message: msg.to_string(),
                        span: span.resolve(db),
                    }],
                    notes: vec![],
                    error_code,
                }
            }

            Self::KindBoundNotAllowed(span) => CompleteDiagnostic {
                severity: Severity::Error,
                message: "kind bound is not allowed".to_string(),
                sub_diagnostics: vec![SubDiagnostic {
                    style: LabelStyle::Primary,
                    message: "kind bound is not allowed here".to_string(),
                    span: span.resolve(db),
                }],
                notes: vec![],
                error_code,
            },

            Self::GenericParamAlreadyDefinedInParent {
                span,
                conflict_with,
                name,
            } => CompleteDiagnostic {
                severity: Severity::Error,
                message: "generic parameter is already defined in the parent item".to_string(),
                sub_diagnostics: vec![
                    SubDiagnostic {
                        style: LabelStyle::Primary,
                        message: format!("`{}` is already defined", name.data(db)),
                        span: span.resolve(db),
                    },
                    SubDiagnostic {
                        style: LabelStyle::Secondary,
                        message: "conflict with this generic parameter".to_string(),
                        span: conflict_with.resolve(db),
                    },
                ],
                notes: vec![],
                error_code,
            },

            Self::DuplicateArgName(func, idxs) => {
                let name = func.params(db).unwrap().data(db)[idxs[0] as usize]
                    .name()
                    .unwrap()
                    .data(db);

                let pspan = func.span().params();
                let spans = idxs
                    .iter()
                    .map(|i| pspan.clone().param(*i as usize).name().resolve(db));

                let message = if let Some(name) = func.name(db).to_opt() {
                    format!("duplicate argument name in function `{}`", name.data(db))
                } else {
                    "duplicate argument name in function definition".into()
                };

                CompleteDiagnostic {
                    severity: Severity::Error,
                    message,
                    sub_diagnostics: duplicate_name_subdiags(name, spans),
                    notes: vec![],
                    error_code,
                }
            }

            Self::DuplicateArgLabel(func, idxs) => {
                let params = func.params(db).unwrap().data(db);
                let name = params[idxs[0] as usize].label_eagerly().unwrap().data(db);

                let spans = idxs.iter().map(|i| {
                    let s = func.span().params().clone().param(*i as usize);
                    if params[*i as usize].label.is_some() {
                        s.label().resolve(db)
                    } else {
                        s.name().resolve(db)
                    }
                });

                let message = if let Some(name) = func.name(db).to_opt() {
                    format!("duplicate argument label in function `{}`", name.data(db))
                } else {
                    "duplicate argument label in function definition".into()
                };

                CompleteDiagnostic {
                    severity: Severity::Error,
                    message,
                    sub_diagnostics: duplicate_name_subdiags(name, spans),
                    notes: vec![],
                    error_code,
                }
            }

            Self::DuplicateFieldName(parent, idxs) => {
                let name = parent.fields(db).data(db)[idxs[0] as usize]
                    .name
                    .unwrap()
                    .data(db);

                let spans = idxs
                    .iter()
                    .map(|i| parent.field_name_span(*i as usize).resolve(db));

                let kind = parent.kind_name();
                let message = if let Some(name) = parent.name(db) {
                    format!("duplicate field name in {kind} `{name}`")
                } else {
                    format!("duplicate field name in {kind} definition")
                };

                CompleteDiagnostic {
                    severity: Severity::Error,
                    message,
                    sub_diagnostics: duplicate_name_subdiags(name, spans),
                    notes: vec![],
                    error_code,
                }
            }

            Self::DuplicateVariantName(enum_, idxs) => {
                let message = if let Some(name) = enum_.name(db).to_opt() {
                    format!("duplicate variant name in enum `{}`", name.data(db))
                } else {
                    "duplicate variant name in enum definition".into()
                };

                let name = enum_.variants(db).data(db)[idxs[0] as usize]
                    .name
                    .unwrap()
                    .data(db);
                let spans = idxs
                    .iter()
                    .map(|i| enum_.span().variants().variant(*i as usize).resolve(db));
                CompleteDiagnostic {
                    severity: Severity::Error,
                    message,
                    sub_diagnostics: duplicate_name_subdiags(name, spans),
                    notes: vec![],
                    error_code,
                }
            }

            Self::DuplicateGenericParamName(adt, idxs) => {
                let message = if let Some(name) = adt.name(db) {
                    format!(
                        "duplicate generic parameter name in {} `{}`",
                        adt.kind_name(),
                        name.data(db)
                    )
                } else {
                    format!(
                        "duplicate generic parameter name in {} definition",
                        adt.kind_name()
                    )
                };

                let gen = adt.generic_owner().unwrap();
                let name = gen.params(db).data(db)[0].name().unwrap().data(db);
                let spans = idxs
                    .iter()
                    .map(|i| gen.params_span().param(*i as usize).resolve(db));
                CompleteDiagnostic {
                    severity: Severity::Error,
                    message,
                    sub_diagnostics: duplicate_name_subdiags(name, spans),
                    notes: vec![],
                    error_code,
                }
            }

            Self::InvalidConstParamTy(span) => CompleteDiagnostic {
                severity: Severity::Error,
                message: "invalid const parameter type".to_string(),
                sub_diagnostics: vec![SubDiagnostic {
                    style: LabelStyle::Primary,
                    message: "only integer or bool types are allowed as a const parameter type"
                        .to_string(),
                    span: span.resolve(db),
                }],
                notes: vec![],
                error_code,
            },

            Self::RecursiveConstParamTy(span) => CompleteDiagnostic {
                severity: Severity::Error,
                message: "recursive const parameter type is not allowed".to_string(),
                sub_diagnostics: vec![SubDiagnostic {
                    style: LabelStyle::Primary,
                    message: "recursive const parameter type is detected here".to_string(),
                    span: span.resolve(db),
                }],
                notes: vec![],
                error_code,
            },

            Self::ConstTyMismatch {
                span,
                expected,
                given,
            } => CompleteDiagnostic {
                severity: Severity::Error,
                message: "given type doesn't match the expected const type".to_string(),
                sub_diagnostics: vec![SubDiagnostic {
                    style: LabelStyle::Primary,
                    message: format!(
                        "expected `{}` type here, but `{}` is given",
                        expected.pretty_print(db),
                        given.pretty_print(db)
                    ),
                    span: span.resolve(db),
                }],
                notes: vec![],
                error_code,
            },

            Self::ConstTyExpected { span, expected } => CompleteDiagnostic {
                severity: Severity::Error,
                message: "expected const type".to_string(),
                sub_diagnostics: vec![SubDiagnostic {
                    style: LabelStyle::Primary,
                    message: format!(
                        "expected const type of `{}` here",
                        expected.pretty_print(db)
                    ),
                    span: span.resolve(db),
                }],
                notes: vec![],
                error_code,
            },

            Self::NormalTypeExpected { span, given } => CompleteDiagnostic {
                severity: Severity::Error,
                message: "expected a normal type".to_string(),
                sub_diagnostics: vec![SubDiagnostic {
                    style: LabelStyle::Primary,
                    message: format!(
                        "expected a normal type here, but `{}` is given",
                        given.pretty_print(db)
                    ),
                    span: span.resolve(db),
                }],
                notes: vec![],
                error_code,
            },

            Self::InvalidConstTyExpr(span) => CompleteDiagnostic {
                severity: Severity::Error,
                message: "the expression is not supported yet in a const type context".to_string(),
                sub_diagnostics: vec![SubDiagnostic {
                    style: LabelStyle::Primary,
                    message: "only literal expression is supported".to_string(),
                    span: span.resolve(db),
                }],
                notes: vec![],
                error_code,
            },
        }
    }
}

fn duplicate_name_subdiags<I>(name: &str, spans: I) -> Vec<SubDiagnostic>
where
    I: Iterator<Item = Option<Span>>,
{
    let mut spans = spans;
    let mut subs = vec![SubDiagnostic::new(
        LabelStyle::Primary,
        format!("`{name}` is defined here"),
        spans.next().unwrap(),
    )];
    subs.extend(spans.map(|span| {
        SubDiagnostic::new(
            LabelStyle::Secondary,
            format!("`{name}` is redefined here"),
            span,
        )
    }));
    subs
}

impl DiagnosticVoucher for BodyDiag<'_> {
    fn to_complete(&self, db: &dyn SpannedHirAnalysisDb) -> CompleteDiagnostic {
        let error_code = GlobalErrorCode::new(DiagnosticPass::TyCheck, self.local_code());
        let severity = Severity::Error;

        match self {
            Self::TypeMismatch {
                span,
                expected,
                given,
            } => CompleteDiagnostic {
                severity,
                message: "type mismatch".to_string(),
                sub_diagnostics: vec![SubDiagnostic {
                    style: LabelStyle::Primary,
                    message: format!(
                        "expected `{}`, but `{}` is given",
                        expected.pretty_print(db),
                        given.pretty_print(db),
                    ),
                    span: span.resolve(db),
                }],
                error_code,
                notes: vec![],
            },
            Self::InfiniteOccurrence(span) => CompleteDiagnostic {
                severity: Severity::Error,
                message: "infinite sized type found".to_string(),
                sub_diagnostics: vec![SubDiagnostic {
                    style: LabelStyle::Primary,
                    message: "infinite sized type found".to_string(),
                    span: span.resolve(db),
                }],
                notes: vec![],
                error_code,
            },

            Self::DuplicatedBinding {
                primary,
                conflicat_with,
                name,
            } => CompleteDiagnostic {
                severity: Severity::Error,
                message: format!("duplicate binding `{}` in pattern", name.data(db)),
                sub_diagnostics: vec![
                    SubDiagnostic {
                        style: LabelStyle::Primary,
                        message: format!("`{}` is defined again here", name.data(db)),
                        span: primary.resolve(db),
                    },
                    SubDiagnostic {
                        style: LabelStyle::Secondary,
                        message: format!("first definition of `{}` in this pattern", name.data(db)),
                        span: conflicat_with.resolve(db),
                    },
                ],
                notes: vec![],
                error_code,
            },

            Self::DuplicatedRestPat(span) => CompleteDiagnostic {
                severity: Severity::Error,
                message: "duplicate `..` in pattern".to_string(),
                sub_diagnostics: vec![SubDiagnostic {
                    style: LabelStyle::Primary,
                    message: "`..` can be used only once".to_string(),
                    span: span.resolve(db),
                }],
                notes: vec![],
                error_code,
            },

            Self::InvalidPathDomainInPat { primary, resolved } => {
                let mut labels = vec![SubDiagnostic {
                    style: LabelStyle::Primary,
                    message: "expected type or enum variant here".to_string(),
                    span: primary.resolve(db),
                }];

                if let Some(resolved) = resolved {
                    labels.push(SubDiagnostic {
                        style: LabelStyle::Secondary,
                        message: "this item given".to_string(),
                        span: resolved.resolve(db),
                    });
                }

                CompleteDiagnostic {
                    severity: Severity::Error,
                    message: "invalid item is given here".to_string(),
                    sub_diagnostics: labels,
                    notes: vec![],
                    error_code,
                }
            }

            Self::UnitVariantExpected {
                primary,
                kind_name,
                hint,
            } => {
                let mut labels = vec![SubDiagnostic {
                    style: LabelStyle::Primary,
                    message: format!("expected unit variant here, but found {kind_name}"),
                    span: primary.resolve(db),
                }];

                if let Some(hint) = hint {
                    labels.push(SubDiagnostic {
                        style: LabelStyle::Secondary,
                        message: format!("Consider using `{hint}` instead"),
                        span: primary.resolve(db),
                    });
                }

                CompleteDiagnostic {
                    severity: Severity::Error,
                    message: "expected unit variant".to_string(),
                    sub_diagnostics: labels,
                    notes: vec![],
                    error_code,
                }
            }

            Self::TupleVariantExpected {
                primary,
                kind_name,
                hint,
            } => {
                let mut labels = vec![SubDiagnostic {
                    style: LabelStyle::Primary,
                    message: if let Some(kind_name) = kind_name {
                        format!("expected tuple variant here, but found {kind_name}")
                    } else {
                        "expected tuple variant here".to_string()
                    },
                    span: primary.resolve(db),
                }];

                if let Some(hint) = hint {
                    labels.push(SubDiagnostic {
                        style: LabelStyle::Secondary,
                        message: format!("Consider using `{hint}` instead"),
                        span: primary.resolve(db),
                    });
                }

                CompleteDiagnostic {
                    severity: Severity::Error,
                    message: "expected tuple variant".to_string(),
                    sub_diagnostics: labels,
                    notes: vec![],
                    error_code,
                }
            }

            Self::RecordExpected {
                primary,
                kind_name,
                hint,
            } => {
                let mut labels = vec![SubDiagnostic {
                    style: LabelStyle::Primary,
                    message: if let Some(kind_name) = kind_name {
                        format!("expected record variant or struct here, but found {kind_name}")
                    } else {
                        "expected record variant or struct here".to_string()
                    },
                    span: primary.resolve(db),
                }];

                if let Some(hint) = hint {
                    labels.push(SubDiagnostic {
                        style: LabelStyle::Secondary,
                        message: format!("Consider using `{hint}` instead"),
                        span: primary.resolve(db),
                    });
                }

                CompleteDiagnostic {
                    severity: Severity::Error,
                    message: "expected record variant or struct".to_string(),
                    sub_diagnostics: labels,
                    notes: vec![],
                    error_code,
                }
            }

            Self::MismatchedFieldCount {
                primary,
                expected,
                given,
            } => CompleteDiagnostic {
                severity: Severity::Error,
                message: "field count mismatch".to_string(),
                sub_diagnostics: vec![SubDiagnostic {
                    style: LabelStyle::Primary,
                    message: format!("expected {expected} fields here, but {given} given"),
                    span: primary.resolve(db),
                }],
                notes: vec![],
                error_code,
            },

            Self::DuplicatedRecordFieldBind {
                primary,
                first_use,
                name,
            } => CompleteDiagnostic {
                severity: Severity::Error,
                message: "duplicated record field binding".to_string(),
                sub_diagnostics: vec![
                    SubDiagnostic {
                        style: LabelStyle::Primary,
                        message: format!("duplicate field binding `{}`", name.data(db)),
                        span: primary.resolve(db),
                    },
                    SubDiagnostic {
                        style: LabelStyle::Secondary,
                        message: format!("first use of `{}`", name.data(db)),
                        span: first_use.resolve(db),
                    },
                ],
                notes: vec![],
                error_code,
            },

            Self::RecordFieldNotFound { span, label } => CompleteDiagnostic {
                severity: Severity::Error,
                message: "specified field not found".to_string(),
                sub_diagnostics: vec![SubDiagnostic {
                    style: LabelStyle::Primary,
                    message: format!("field `{}` not found", label.data(db)),
                    span: span.resolve(db),
                }],
                notes: vec![],
                error_code,
            },

            Self::ExplicitLabelExpectedInRecord { primary, hint } => {
                let mut sub_diagnostics = vec![SubDiagnostic {
                    style: LabelStyle::Primary,
                    message: "explicit label is required".to_string(),
                    span: primary.resolve(db),
                }];

                if let Some(hint) = hint {
                    sub_diagnostics.push(SubDiagnostic {
                        style: LabelStyle::Secondary,
                        message: format!("Consider using `{hint}` instead"),
                        span: primary.resolve(db),
                    });
                }

                CompleteDiagnostic {
                    severity: Severity::Error,
                    message: "explicit label is required".to_string(),
                    sub_diagnostics,
                    notes: vec![],
                    error_code,
                }
            }

            Self::MissingRecordFields {
                primary,
                missing_fields,
                hint,
            } => {
                let missing = missing_fields
                    .iter()
                    .map(|id| id.data(db).as_str())
                    .collect::<Vec<_>>()
                    .join(", ");

                let mut sub_diagnostics = vec![SubDiagnostic {
                    style: LabelStyle::Primary,
                    message: format!("missing `{missing}`"),
                    span: primary.resolve(db),
                }];

                if let Some(hint) = hint {
                    sub_diagnostics.push(SubDiagnostic {
                        style: LabelStyle::Secondary,
                        message: format!("Consider using `{hint}` instead"),
                        span: primary.resolve(db),
                    });
                }

                CompleteDiagnostic {
                    severity: Severity::Error,
                    message: "missing fields in record pattern".to_string(),
                    sub_diagnostics,
                    notes: vec![],
                    error_code,
                }
            }

            Self::UndefinedVariable(primary, ident) => CompleteDiagnostic {
                severity: Severity::Error,
                message: "undefined variable".to_string(),
                sub_diagnostics: vec![SubDiagnostic {
                    style: LabelStyle::Primary,
                    message: format!("undefined variable `{}`", ident.data(db)),
                    span: primary.resolve(db),
                }],
                notes: vec![],
                error_code,
            },

            Self::ReturnedTypeMismatch {
                primary,
                actual,
                expected,
                func,
            } => {
                let actual = actual.pretty_print(db);
                let expected = expected.pretty_print(db);
                let mut sub_diagnostics = vec![SubDiagnostic {
                    style: LabelStyle::Primary,
                    message: format!("expected `{expected}`, but `{actual}` is returned"),
                    span: primary.resolve(db),
                }];

                if let Some(func) = func {
                    if func.ret_ty(db).is_some() {
                        sub_diagnostics.push(SubDiagnostic {
                            style: LabelStyle::Secondary,
                            message: format!("this function expects `{expected}` to be returned"),
                            span: func.span().ret_ty().resolve(db),
                        });
                    } else {
                        sub_diagnostics.push(SubDiagnostic {
                            style: LabelStyle::Secondary,
                            message: format!("try adding `-> {actual}`"),
                            span: func.span().name().resolve(db),
                        });
                    }
                }

                CompleteDiagnostic {
                    severity: Severity::Error,
                    message: "returned type mismatch".to_string(),
                    sub_diagnostics,
                    notes: vec![],
                    error_code,
                }
            }
            Self::TypeMustBeKnown(span) => CompleteDiagnostic {
                severity: Severity::Error,
                message: "type must be known here".to_string(),
                sub_diagnostics: vec![SubDiagnostic {
                    style: LabelStyle::Primary,
                    message: "type must be known here".to_string(),
                    span: span.resolve(db),
                }],
                notes: vec![],
                error_code,
            },

            Self::AccessedFieldNotFound {
                primary,
                given_ty,
                index,
            } => {
                let message = match index {
                    FieldIndex::Ident(ident) => format!(
                        "field `{}` is not found in `{}`",
                        ident.data(db),
                        given_ty.pretty_print(db)
                    ),
                    FieldIndex::Index(index) => format!(
                        "field `{}` is not found in `{}`",
                        index.data(db),
                        given_ty.pretty_print(db)
                    ),
                };

                CompleteDiagnostic {
                    severity: Severity::Error,
                    message: "invalid field index".to_string(),
                    sub_diagnostics: vec![SubDiagnostic {
                        style: LabelStyle::Primary,
                        message,
                        span: primary.resolve(db),
                    }],
                    notes: vec![],
                    error_code,
                }
            }

            Self::OpsTraitNotImplemented {
                span,
                ty,
                op,
                trait_path,
            } => {
                let sub_diagnostics = vec![
                    SubDiagnostic {
                        style: LabelStyle::Primary,
                        message: format!("`{}` can't be applied to `{}`", op.data(db), ty),
                        span: span.resolve(db),
                    },
                    // TODO move to hint
                    SubDiagnostic {
                        style: LabelStyle::Secondary,
                        message: format!(
                            "Try implementing `{}` for `{}`",
                            trait_path.pretty_print(db),
                            ty
                        ),
                        span: span.resolve(db),
                    },
                ];

                CompleteDiagnostic {
                    severity: Severity::Error,
                    message: format!("`{}` trait is not implemented", trait_path.pretty_print(db)),
                    sub_diagnostics,
                    notes: vec![],
                    error_code,
                }
            }

            Self::NonAssignableExpr(primary) => CompleteDiagnostic {
                severity: Severity::Error,
                message: "not assignable left-hand side of assignment".to_string(),
                sub_diagnostics: vec![SubDiagnostic {
                    style: LabelStyle::Primary,
                    message: "cant assign to this expression".to_string(),
                    span: primary.resolve(db),
                }],
                notes: vec![],
                error_code,
            },

            Self::ImmutableAssignment { primary, binding } => {
                let mut sub_diagnostics = vec![SubDiagnostic {
                    style: LabelStyle::Primary,
                    message: "immutable assignment".to_string(),
                    span: primary.resolve(db),
                }];

                if let Some((name, span)) = binding {
                    sub_diagnostics.push(SubDiagnostic {
                        style: LabelStyle::Secondary,
                        message: format!("try changing to `mut {}`", name.data(db)),
                        span: span.resolve(db),
                    });
                }

                CompleteDiagnostic {
                    severity: Severity::Error,
                    message: "left-hand side of assignment is immutable".to_string(),
                    sub_diagnostics,
                    notes: vec![],
                    error_code,
                }
            }

            Self::LoopControlOutsideOfLoop { primary, is_break } => {
                let stmt = if *is_break { "break" } else { "continue" };

                CompleteDiagnostic {
                    severity: Severity::Error,
                    message: format!("`{stmt}` is not allowed outside of a loop"),
                    sub_diagnostics: vec![SubDiagnostic {
                        style: LabelStyle::Primary,
                        message: format!("`{stmt}` is not allowed here"),
                        span: primary.resolve(db),
                    }],
                    notes: vec![],
                    error_code,
                }
            }

            Self::TraitNotImplemented {
                primary,
                ty,
                trait_name,
            } => {
                let trait_name = trait_name.data(db);

                CompleteDiagnostic {
                    severity: Severity::Error,
                    message: format!("`{trait_name}` needs to be implemented for {ty}"),
                    sub_diagnostics: vec![
                        SubDiagnostic {
                            style: LabelStyle::Primary,
                            message: format!("`{trait_name}` needs to be implemented for `{ty}`"),
                            span: primary.resolve(db),
                        },
                        SubDiagnostic {
                            style: LabelStyle::Secondary,
                            message: format!("consider implementing `{trait_name}` for `{ty}`"),
                            span: primary.resolve(db),
                        },
                    ],
                    notes: vec![],
                    error_code,
                }
            }

            Self::NotCallable(primary, ty) => {
                let ty = ty.pretty_print(db);
                CompleteDiagnostic {
                    severity: Severity::Error,
                    message: format!("expected function, found `{ty}`"),
                    sub_diagnostics: vec![SubDiagnostic {
                        style: LabelStyle::Primary,
                        message: format!(
                            "call expression requires function; `{ty}` is not callable"
                        ),
                        span: primary.resolve(db),
                    }],
                    notes: vec![],
                    error_code,
                }
            }

            Self::CallGenericArgNumMismatch {
                primary,
                def_span,
                given,
                expected,
            } => CompleteDiagnostic {
                severity: Severity::Error,
                message: "given generic argument number mismatch".to_string(),
                sub_diagnostics: vec![
                    SubDiagnostic {
                        style: LabelStyle::Primary,
                        message: format!(
                            "expected {expected} generic arguments, but {given} given"
                        ),
                        span: primary.resolve(db),
                    },
                    SubDiagnostic {
                        style: LabelStyle::Secondary,
                        message: "function defined here".to_string(),
                        span: def_span.resolve(db),
                    },
                ],
                notes: vec![],
                error_code,
            },

            Self::CallArgNumMismatch {
                primary,
                def_span,
                given,
                expected,
            } => CompleteDiagnostic {
                severity: Severity::Error,
                message: "argument number mismatch".to_string(),
                sub_diagnostics: vec![
                    SubDiagnostic {
                        style: LabelStyle::Primary,
                        message: format!("expected {expected} arguments, but {given} given"),
                        span: primary.resolve(db),
                    },
                    SubDiagnostic {
                        style: LabelStyle::Secondary,
                        message: "function defined here".to_string(),
                        span: def_span.resolve(db),
                    },
                ],
                notes: vec![],
                error_code,
            },

            Self::CallArgLabelMismatch {
                primary,
                def_span,
                given,
                expected,
            } => {
                let mut sub_diagnostics = if let Some(given) = given {
                    vec![SubDiagnostic {
                        style: LabelStyle::Primary,
                        message: format!(
                            "expected `{}` label, but `{}` given",
                            expected.data(db),
                            given.data(db)
                        ),
                        span: primary.resolve(db),
                    }]
                } else {
                    vec![SubDiagnostic {
                        style: LabelStyle::Primary,
                        message: format!("expected `{}` label", expected.data(db)),
                        span: primary.resolve(db),
                    }]
                };

                sub_diagnostics.push(SubDiagnostic {
                    style: LabelStyle::Secondary,
                    message: "function defined here".to_string(),
                    span: def_span.resolve(db),
                });

                CompleteDiagnostic {
                    severity: Severity::Error,
                    message: "argument label mismatch".to_string(),
                    sub_diagnostics,
                    notes: vec![],
                    error_code,
                }
            }

            Self::NotAMethod {
                span,
                receiver_ty,
                func_name,
                func_ty,
            } => CompleteDiagnostic {
                severity: Severity::Error,
                message: format!("`{}` is not a method", func_name.data(db)),
                sub_diagnostics: vec![
                    SubDiagnostic {
                        style: LabelStyle::Primary,
                        message: format!(
                            "`{}` is an associated function, not a method",
                            func_name.data(db),
                        ),
                        span: span.clone().method_name().resolve(db),
                    },
                    SubDiagnostic {
                        style: LabelStyle::Primary,
                        message: format!(
                            "help: use associated function syntax instead: `{}::{}`",
                            receiver_ty.pretty_print(db),
                            func_name.data(db)
                        ),
                        span: span.resolve(db),
                    },
                    SubDiagnostic {
                        style: LabelStyle::Secondary,
                        message: "function defined here".to_string(),
                        span: func_ty.name_span(db).unwrap().resolve(db),
                    },
                ],
                notes: vec![
                    "note: to be used as a method, a function must have a `self` parameter"
                        .to_string(),
                ],
                error_code,
            },

            Self::AmbiguousInherentMethodCall {
                primary,
                method_name,
                candidates,
            } => {
                let method_name = method_name.data(db);
                let mut sub_diagnostics = vec![SubDiagnostic {
                    style: LabelStyle::Primary,
                    message: format!("`{method_name}` is ambiguous"),
                    span: primary.resolve(db),
                }];

                for cand in candidates {
                    sub_diagnostics.push(SubDiagnostic {
                        style: LabelStyle::Secondary,
                        message: format!("`{method_name}` is defined here"),
                        span: cand.name_span(db).resolve(db),
                    });
                }

                CompleteDiagnostic {
                    severity: Severity::Error,
                    message: "ambiguous method call".to_string(),
                    sub_diagnostics,
                    notes: vec![],
                    error_code,
                }
            }

            Self::AmbiguousTrait {
                primary,
                method_name,
                traits,
            } => {
                let method_name = method_name.data(db);
                let mut sub_diagnostics = vec![SubDiagnostic {
                    style: LabelStyle::Primary,
                    message: format!("`{method_name}` is ambiguous"),
                    span: primary.resolve(db),
                }];

                for trait_ in traits {
                    let trait_name = trait_.name(db).unwrap().data(db);
                    sub_diagnostics.push(SubDiagnostic {
                        style: LabelStyle::Secondary,
                        message: format!("candidate: `{trait_name}::{method_name}`"),
                        span: primary.resolve(db),
                    });
                }

                CompleteDiagnostic {
                    severity: Severity::Error,
                    message: "multiple trait candidates found".to_string(),
                    sub_diagnostics,
                    notes: vec![],
                    error_code,
                }
            }

            Self::AmbiguousTraitInst { primary, cands } => {
                let mut sub_diagnostics = vec![SubDiagnostic {
                    style: LabelStyle::Primary,
                    message: "multiple implementations are found".to_string(),
                    span: primary.resolve(db),
                }];

                for cand in cands {
                    sub_diagnostics.push(SubDiagnostic {
                        style: LabelStyle::Secondary,
                        message: format!("candidate: {}", cand.pretty_print(db, false)),
                        span: primary.resolve(db), // TODO cand span??
                    });
                }

                CompleteDiagnostic {
                    severity: Severity::Error,
                    message: "ambiguous trait implementation".to_string(),
                    sub_diagnostics,
                    notes: vec![],
                    error_code,
                }
            }

            Self::InvisibleAmbiguousTrait { primary, traits } => {
                let mut sub_diagnostics = vec![SubDiagnostic {
                    style: LabelStyle::Primary,
                    message: "consider importing one of the following traits into the scope to resolve the ambiguity".to_string(),
                    span: primary.resolve(db),
                }];

                for trait_ in traits {
                    if let Some(path) = trait_.scope().pretty_path(db) {
                        sub_diagnostics.push(SubDiagnostic {
                            style: LabelStyle::Secondary,
                            message: format!("`use {path}`"),
                            span: primary.resolve(db),
                        });
                    }
                }

                CompleteDiagnostic {
                    severity: Severity::Error,
                    message: "trait is not in the scope".to_string(),
                    sub_diagnostics,
                    notes: vec![],
                    error_code,
                }
            }

<<<<<<< HEAD
=======
            Self::MethodNotFound {
                primary,
                method_name,
                receiver,
            } => {
                let (recv_name, recv_ty, recv_kind) = match receiver {
                    Either::Left(ty) => {
                        // Get type information
                        let kind_name = if let Some(adt_ref) = ty.adt_ref(db) {
                            adt_ref.kind_name().to_string()
                        } else if ty.is_func(db) {
                            "fn".to_string()
                        } else {
                            ty.pretty_print(db).to_string()
                        };
                        (ty.pretty_print(db), Some(ty), kind_name)
                    }
                    Either::Right(trait_) => {
                        let name = trait_.trait_(db).name(db).unwrap().data(db);
                        (name, None, "trait".to_string())
                    }
                };

                let method_str = method_name.data(db);
                let message =
                    format!("no method named `{method_str}` found for {recv_kind} `{recv_name}`");

                if let Some(ty) = recv_ty {
                    if let Some(field_ty) =
                        RecordLike::from_ty(*ty).record_field_ty(db, *method_name)
                    {
                        return CompleteDiagnostic {
                            severity: Severity::Error,
                            message,
                            sub_diagnostics: vec![SubDiagnostic {
                                style: LabelStyle::Primary,
                                message: format!(
                                    "field `{}` in `{}` has type `{}`",
                                    method_str,
                                    recv_name,
                                    field_ty.pretty_print(db)
                                ),
                                span: primary.resolve(db),
                            }],
                            notes: vec![],
                            error_code,
                        };
                    }
                }

                CompleteDiagnostic {
                    severity: Severity::Error,
                    message,
                    sub_diagnostics: vec![SubDiagnostic {
                        style: LabelStyle::Primary,
                        message: format!("method not found in `{recv_name}`"),
                        span: primary.resolve(db),
                    }],
                    notes: vec![],
                    error_code,
                }
            }

>>>>>>> 3681c244
            Self::NotValue { primary, given } => CompleteDiagnostic {
                severity: Severity::Error,
                message: "value is expected".to_string(),
                sub_diagnostics: vec![SubDiagnostic {
                    style: LabelStyle::Primary,
                    message: format!(
                        "`{}` cannot be used as a value",
                        match given {
                            Either::Left(item) => item.kind_name(),
                            Either::Right(_) => "type",
                        }
                    ),
                    span: primary.resolve(db),
                }],
                notes: vec![],
                error_code,
            },

            Self::TypeAnnotationNeeded { span: primary, ty } => {
                let mut sub_diagnostics = vec![SubDiagnostic {
                    style: LabelStyle::Primary,
                    message: "type annotation is needed".to_string(),
                    span: primary.resolve(db),
                }];

                let sub_diag_msg = match ty.base_ty(db).data(db) {
                    TyData::TyVar(var) if var.sort == TyVarSort::Integral => {
                        "no default type is provided for an integer type. consider giving integer type".to_string()
                    }
                    TyData::TyVar(_) => "consider giving `: Type` here".to_string(),
                    _ => format!("consider giving `: {}` here", ty.pretty_print(db)),
                };

                sub_diagnostics.push(SubDiagnostic {
                    style: LabelStyle::Secondary,
                    message: sub_diag_msg,
                    span: primary.resolve(db),
                });

                CompleteDiagnostic {
                    severity: Severity::Error,
                    message: "type annotation is needed".to_string(),
                    sub_diagnostics,
                    notes: vec![],
                    error_code,
                }
            }
            BodyDiag::NonExhaustiveMatch {
                primary,
                scrutinee_ty,
                missing_patterns,
            } => {
                let sub_diagnostics = vec![SubDiagnostic {
                    style: LabelStyle::Primary,
                    message: "match expression does not cover all possible values".to_string(),
                    span: primary.resolve(db),
                }];
                let notes = if !missing_patterns.is_empty() {
                    let message = if missing_patterns.len() == 1 {
                        format!("Not covered: `{}`", missing_patterns[0])
                    } else {
                        format!("Not covered: `{}`", missing_patterns.join("`, `"))
                    };
                    vec![message]
                } else {
                    vec![]
                };
                CompleteDiagnostic {
                    severity,
                    message: format!(
                        "non-exhaustive patterns: type `{}` is not covered",
                        scrutinee_ty.pretty_print(db)
                    ),
                    sub_diagnostics,
                    notes,
                    error_code,
                }
            }
            BodyDiag::UnreachablePattern { primary } => {
                let sub_diagnostics = vec![SubDiagnostic {
                    style: LabelStyle::Primary,
                    message: "this pattern is unreachable".to_string(),
                    span: primary.resolve(db),
                }];
                let notes = vec!["previous patterns already cover all possible values".to_string()];
                CompleteDiagnostic {
                    severity,
                    message: "unreachable pattern".to_string(),
                    sub_diagnostics,
                    notes,
                    error_code,
                }
            }
        }
    }
}

impl DiagnosticVoucher for TraitLowerDiag<'_> {
    fn to_complete(&self, db: &dyn SpannedHirAnalysisDb) -> CompleteDiagnostic {
        let error_code =
            GlobalErrorCode::new(DiagnosticPass::ImplTraitDefinition, self.local_code());
        match self {
            Self::ExternalTraitForExternalType(impl_trait) => CompleteDiagnostic {
                severity: Severity::Error,
                message: "external trait cannot be implemented for external type".to_string(),
                sub_diagnostics: vec![SubDiagnostic {
                    style: LabelStyle::Primary,
                    message: "external trait cannot be implemented for external type".to_string(),
                    span: impl_trait.span().resolve(db),
                }],
                notes: vec![],
                error_code,
            },

            Self::ConflictTraitImpl {
                primary,
                conflict_with,
            } => CompleteDiagnostic {
                severity: Severity::Error,
                message: "conflicting trait implementations".to_string(),
                sub_diagnostics: vec![
                    SubDiagnostic {
                        style: LabelStyle::Primary,
                        message: "this trait implementation".to_string(),
                        span: primary.span().ty().resolve(db),
                    },
                    SubDiagnostic {
                        style: LabelStyle::Secondary,
                        message: "conflicts with this trait implementation".to_string(),
                        span: conflict_with.span().ty().resolve(db),
                    },
                ],
                notes: vec![],
                error_code,
            },

            Self::CyclicSuperTraits(traits) => {
                let span = |t: &TraitDef| t.trait_(db).span().name().resolve(db);
                CompleteDiagnostic {
                    severity: Severity::Error,
                    message: "cyclic trait bounds are not allowed".to_string(),
                    sub_diagnostics: {
                        let mut subs = vec![SubDiagnostic {
                            style: LabelStyle::Primary,
                            message: "trait cycle detected here".to_string(),
                            span: span(traits.first().unwrap()),
                        }];
                        subs.extend(traits.iter().skip(1).map(|t| SubDiagnostic {
                            style: LabelStyle::Secondary,
                            message: "cycle continues here".to_string(),
                            span: span(t),
                        }));
                        subs
                    },
                    notes: vec![],
                    error_code,
                }
            }
        }
    }
}

impl DiagnosticVoucher for TraitConstraintDiag<'_> {
    fn to_complete(&self, db: &dyn SpannedHirAnalysisDb) -> CompleteDiagnostic {
        let error_code = GlobalErrorCode::new(DiagnosticPass::TraitSatisfaction, self.local_code());
        let severity = Severity::Error;
        match self {
            Self::KindMismatch { primary, trait_def } => CompleteDiagnostic {
                severity,
                message: "type doesn't satisfy required kind bound".to_string(),
                sub_diagnostics: vec![
                    SubDiagnostic {
                        style: LabelStyle::Primary,
                        message: "type doesn't satisfy required kind bound here".to_string(),
                        span: primary.resolve(db),
                    },
                    SubDiagnostic {
                        style: LabelStyle::Secondary,
                        message: "trait is defined here".to_string(),
                        span: trait_def.span().name().resolve(db),
                    },
                ],
                notes: vec![],
                error_code,
            },

            Self::TraitArgNumMismatch {
                span,
                expected,
                given,
            } => CompleteDiagnostic {
                severity,
                message: "given trait argument number mismatch".to_string(),
                sub_diagnostics: vec![SubDiagnostic {
                    style: LabelStyle::Primary,
                    message: format!("expected {expected} arguments here, but {given} given"),
                    span: span.resolve(db),
                }],
                notes: vec![],
                error_code,
            },

            Self::TraitArgKindMismatch {
                span,
                expected,
                actual,
            } => {
                let actual_kind = actual.kind(db);
                let ty_display = actual.pretty_print(db);

                CompleteDiagnostic {
                    severity,
                    message: "given trait argument kind mismatch".to_string(),
                    sub_diagnostics: vec![SubDiagnostic {
                        style: LabelStyle::Primary,
                        message: format!(
                            "expected `{expected}` kind, but `{ty_display}` has `{actual_kind}` kind",
                        ),
                        span: span.resolve(db),
                    }],
                    notes: vec![],
                    error_code,
                }
            }

            Self::TraitBoundNotSat {
                span,
                primary_goal,
                unsat_subgoal,
            } => {
                let msg = format!(
                    "`{}` doesn't implement `{}`",
                    primary_goal.self_ty(db).pretty_print(db),
                    primary_goal.pretty_print(db, false)
                );

                let unsat_subgoal = unsat_subgoal.map(|unsat| {
                    format!(
                        "trait bound `{}` is not satisfied",
                        unsat.pretty_print(db, true)
                    )
                });

                let mut sub_diagnostics = vec![SubDiagnostic {
                    style: LabelStyle::Primary,
                    message: msg.to_string(),
                    span: span.resolve(db),
                }];

                if let Some(subgoal) = unsat_subgoal {
                    sub_diagnostics.push(SubDiagnostic {
                        style: LabelStyle::Secondary,
                        message: subgoal.to_string(),
                        span: span.resolve(db),
                    });
                }

                CompleteDiagnostic {
                    severity,
                    message: "trait bound is not satisfied".to_string(),
                    sub_diagnostics,
                    notes: vec![],
                    error_code,
                }
            }

            Self::InfiniteBoundRecursion(span, msg) => CompleteDiagnostic {
                severity,
                message: "infinite trait bound recursion".to_string(),
                sub_diagnostics: vec![SubDiagnostic {
                    style: LabelStyle::Primary,
                    message: msg.to_string(),
                    span: span.resolve(db),
                }],
                notes: vec![],
                error_code,
            },

            Self::ConcreteTypeBound(span, ty) => CompleteDiagnostic {
                severity,
                message: "trait bound for concrete type is not allowed".to_string(),
                sub_diagnostics: vec![SubDiagnostic {
                    style: LabelStyle::Primary,
                    message: format!("`{}` is a concrete type", ty.pretty_print(db)),
                    span: span.resolve(db),
                }],
                notes: vec![],
                error_code,
            },

            Self::ConstTyBound(span, ty) => CompleteDiagnostic {
                severity,
                message: "trait bound for const type is not allowed".to_string(),
                sub_diagnostics: vec![SubDiagnostic {
                    style: LabelStyle::Primary,
                    message: format!("`{}` is a const type", ty.pretty_print(db)),
                    span: span.resolve(db),
                }],
                notes: vec![],
                error_code,
            },
        }
    }
}

impl DiagnosticVoucher for ImplDiag<'_> {
    fn to_complete(&self, db: &dyn SpannedHirAnalysisDb) -> CompleteDiagnostic {
        let error_code = GlobalErrorCode::new(DiagnosticPass::TraitSatisfaction, self.local_code());
        let severity = Severity::Error;

        match self {
            Self::ConflictMethodImpl {
                primary,
                conflict_with,
            } => CompleteDiagnostic {
                severity,
                message: "conflicting method implementations".to_string(),
                sub_diagnostics: vec![
                    SubDiagnostic {
                        style: LabelStyle::Primary,
                        message: "".into(),
                        span: primary.name_span(db).resolve(db),
                    },
                    SubDiagnostic {
                        style: LabelStyle::Primary,
                        message: "".into(),
                        span: conflict_with.name_span(db).resolve(db),
                    },
                ],
                notes: vec![],
                error_code,
            },

            Self::MethodNotDefinedInTrait {
                primary,
                trait_,
                method_name,
            } => CompleteDiagnostic {
                severity,
                message: "method not defined in trait".to_string(),
                sub_diagnostics: vec![SubDiagnostic {
                    style: LabelStyle::Primary,
                    message: format!(
                        "method `{}` is not defined in trait `{}`",
                        method_name.data(db),
                        trait_.name(db).unwrap().data(db)
                    ),
                    span: primary.resolve(db),
                }],
                notes: vec![],
                error_code,
            },

            Self::NotAllTraitItemsImplemented {
                primary,
                not_implemented,
            } => {
                let missing = not_implemented
                    .iter()
                    .map(|id| id.data(db).as_str())
                    .collect::<Vec<_>>()
                    .join(", ");

                CompleteDiagnostic {
                    severity,
                    message: "not all trait methods are implemented".to_string(),
                    sub_diagnostics: vec![SubDiagnostic {
                        style: LabelStyle::Primary,
                        message: format!("missing implementations: {missing}"),
                        span: primary.resolve(db),
                    }],
                    notes: vec![],
                    error_code,
                }
            }

            Self::MethodTypeParamNumMismatch { trait_m, impl_m } => {
                let impl_params = impl_m.explicit_params(db);
                let trait_params = trait_m.explicit_params(db);

                CompleteDiagnostic {
                    severity,
                    message: "method type parameter count mismatch".to_string(),
                    sub_diagnostics: vec![SubDiagnostic {
                        style: LabelStyle::Primary,
                        message: format!(
                            "expected {} type parameters, but {} given",
                            trait_params.len(),
                            impl_params.len(),
                        ),
                        span: impl_m.name_span(db).resolve(db),
                    }],
                    notes: vec![],
                    error_code,
                }
            }

            Self::MethodTypeParamKindMismatch {
                trait_m,
                impl_m,
                param_idx,
            } => {
                let message = format!(
                    "expected `{}` kind, but the given type has `{}` kind",
                    trait_m.explicit_params(db)[*param_idx].kind(db),
                    impl_m.explicit_params(db)[*param_idx].kind(db),
                );

                CompleteDiagnostic {
                    severity,
                    message: "method type parameter kind mismatch".to_string(),
                    sub_diagnostics: vec![SubDiagnostic {
                        style: LabelStyle::Primary,
                        message,
                        span: impl_m
                            .hir_func_def(db)
                            .unwrap()
                            .span()
                            .generic_params()
                            .param(*param_idx)
                            .resolve(db),
                    }],
                    notes: vec![],
                    error_code,
                }
            }

            Self::MethodArgNumMismatch { trait_m, impl_m } => CompleteDiagnostic {
                severity,
                message: "method argument count mismatch".to_string(),
                sub_diagnostics: vec![SubDiagnostic {
                    style: LabelStyle::Primary,
                    message: format!(
                        "expected {} arguments, but {} given",
                        trait_m.arg_tys(db).len(),
                        impl_m.arg_tys(db).len(),
                    ),
                    span: impl_m.param_list_span(db).resolve(db),
                }],
                notes: vec![],
                error_code,
            },

            Self::MethodArgLabelMismatch {
                trait_m,
                impl_m,
                param_idx,
            } => CompleteDiagnostic {
                severity,
                message: "method argument label mismatch".to_string(),
                sub_diagnostics: vec![
                    SubDiagnostic {
                        style: LabelStyle::Primary,
                        message: format!(
                            "expected `{}` label, but the given label is `{}`",
                            trait_m
                                .param_label_or_name(db, *param_idx)
                                .unwrap()
                                .pretty_print(db),
                            impl_m
                                .param_label_or_name(db, *param_idx)
                                .unwrap()
                                .pretty_print(db),
                        ),
                        span: impl_m.param_span(db, *param_idx).resolve(db),
                    },
                    SubDiagnostic {
                        style: LabelStyle::Secondary,
                        message: "argument label defined here".to_string(),
                        span: trait_m.param_span(db, *param_idx).resolve(db),
                    },
                ],
                notes: vec![],
                error_code,
            },

            Self::MethodArgTyMismatch {
                trait_m,
                impl_m,
                trait_m_ty,
                impl_m_ty,
                param_idx,
            } => {
                let method_name = impl_m.name(db).data(db);

                CompleteDiagnostic {
                    severity,
                    message: format!("method `{}` has incompatible argument type", method_name),
                    sub_diagnostics: vec![
                        SubDiagnostic {
                            style: LabelStyle::Primary,
                            message: format!(
                                "expected `{}`, found `{}`",
                                trait_m_ty.pretty_print(db),
                                impl_m_ty.pretty_print(db)
                            ),
                            span: impl_m.param_span(db, *param_idx).resolve(db),
                        },
                        SubDiagnostic {
                            style: LabelStyle::Secondary,
                            message: "trait requires this type".to_string(),
                            span: trait_m.param_span(db, *param_idx).resolve(db),
                        },
                    ],
                    notes: vec![],
                    error_code,
                }
            }

            Self::MethodRetTyMismatch {
                trait_m,
                impl_m,
                trait_ty,
                impl_ty,
            } => {
                let method_name = impl_m.name(db).data(db);

                CompleteDiagnostic {
                    severity,
                    message: format!("method `{}` has incompatible return type", method_name),
                    sub_diagnostics: vec![
                        SubDiagnostic {
                            style: LabelStyle::Primary,
                            message: format!(
                                "expected `{}`, found `{}`",
                                trait_ty.pretty_print(db),
                                impl_ty.pretty_print(db),
                            ),
                            span: impl_m.hir_func_def(db).unwrap().span().ret_ty().resolve(db),
                        },
                        SubDiagnostic {
                            style: LabelStyle::Secondary,
                            message: "trait requires this return type".to_string(),
                            span: trait_m
                                .hir_func_def(db)
                                .unwrap()
                                .span()
                                .ret_ty()
                                .resolve(db),
                        },
                    ],
                    notes: vec![],
                    error_code,
                }
            }

            Self::MethodStricterBound {
                span,
                stricter_bounds,
            } => {
                // TODO sort!
                // unsatisfied_goals.sort_by_key(|goal| goal.self_ty(db).pretty_print(db));

                let message = format!(
                    "method has stricter bounds than the declared method in the trait: {}",
                    stricter_bounds
                        .iter()
                        .map(|pred| format!("`{}`", pred.pretty_print(db, true)))
                        .join(", ")
                );
                CompleteDiagnostic {
                    severity,
                    message: "method has stricter bounds than trait".to_string(),
                    sub_diagnostics: vec![SubDiagnostic {
                        style: LabelStyle::Primary,
                        message: message.clone(),
                        span: span.resolve(db),
                    }],
                    notes: vec![],
                    error_code,
                }
            }

            Self::InvalidSelfType {
                span,
                expected,
                given,
            } => {
                let message = if expected.is_trait_self(db) {
                    format!(
                        "type of `self` must start with `Self`, but the given type is `{}`",
                        given.pretty_print(db),
                    )
                } else {
                    format!(
                        "type of `self` must start with `Self` or `{}`, but the given type is `{}`",
                        expected.pretty_print(db),
                        given.pretty_print(db),
                    )
                };

                CompleteDiagnostic {
                    severity,
                    message: "invalid type for `self` parameter".to_string(),
                    sub_diagnostics: vec![SubDiagnostic {
                        style: LabelStyle::Primary,
                        message,
                        span: span.resolve(db),
                    }],
                    notes: vec![],
                    error_code,
                }
            }

            Self::InherentImplIsNotAllowed {
                primary,
                ty,
                is_nominal,
            } => {
                let msg = if *is_nominal {
                    format!("inherent impl is not allowed for foreign type `{ty}`")
                } else {
                    "inherent impl is not allowed for non nominal type".to_string()
                };

                CompleteDiagnostic {
                    severity,
                    message: "invalid inherent implementation".to_string(),
                    sub_diagnostics: vec![SubDiagnostic {
                        style: LabelStyle::Primary,
                        message: msg,
                        span: primary.resolve(db),
                    }],
                    notes: vec![],
                    error_code,
                }
            }

            Self::MissingAssociatedType {
                primary,
                type_name,
                trait_,
            } => CompleteDiagnostic {
                severity,
                message: "missing associated type in trait implementation".to_string(),
                sub_diagnostics: vec![SubDiagnostic {
                    style: LabelStyle::Primary,
                    message: format!(
                        "missing associated type `{}` from trait `{}`",
                        type_name.data(db),
                        trait_.name(db).unwrap().data(db)
                    ),
                    span: primary.resolve(db),
                }],
                notes: vec![],
                error_code,
            },
        }
    }
}<|MERGE_RESOLUTION|>--- conflicted
+++ resolved
@@ -190,7 +190,11 @@
                 receiver,
             } => {
                 let (recv_name, recv_ty, recv_kind) = match receiver {
-                    Either::Left(ty) => (ty.pretty_print(db), Some(ty), ty.kind_name(db)),
+                    Either::Left(ty) => (
+                        ty.pretty_print(db),
+                        Some(ty),
+                        RecordLike::Type(*ty).kind_name(db),
+                    ),
                     Either::Right(trait_) => {
                         let name = trait_.def(db).trait_(db).name(db).unwrap().data(db);
                         (name, None, "trait".to_string())
@@ -204,7 +208,8 @@
                 );
 
                 if let Some(ty) = recv_ty {
-                    if let Some(field_ty) = ty.record_field_ty(db, *method_name) {
+                    if let Some(field_ty) = RecordLike::Type(*ty).record_field_ty(db, *method_name)
+                    {
                         return CompleteDiagnostic {
                             severity: Severity::Error,
                             message,
@@ -1618,72 +1623,6 @@
                 }
             }
 
-<<<<<<< HEAD
-=======
-            Self::MethodNotFound {
-                primary,
-                method_name,
-                receiver,
-            } => {
-                let (recv_name, recv_ty, recv_kind) = match receiver {
-                    Either::Left(ty) => {
-                        // Get type information
-                        let kind_name = if let Some(adt_ref) = ty.adt_ref(db) {
-                            adt_ref.kind_name().to_string()
-                        } else if ty.is_func(db) {
-                            "fn".to_string()
-                        } else {
-                            ty.pretty_print(db).to_string()
-                        };
-                        (ty.pretty_print(db), Some(ty), kind_name)
-                    }
-                    Either::Right(trait_) => {
-                        let name = trait_.trait_(db).name(db).unwrap().data(db);
-                        (name, None, "trait".to_string())
-                    }
-                };
-
-                let method_str = method_name.data(db);
-                let message =
-                    format!("no method named `{method_str}` found for {recv_kind} `{recv_name}`");
-
-                if let Some(ty) = recv_ty {
-                    if let Some(field_ty) =
-                        RecordLike::from_ty(*ty).record_field_ty(db, *method_name)
-                    {
-                        return CompleteDiagnostic {
-                            severity: Severity::Error,
-                            message,
-                            sub_diagnostics: vec![SubDiagnostic {
-                                style: LabelStyle::Primary,
-                                message: format!(
-                                    "field `{}` in `{}` has type `{}`",
-                                    method_str,
-                                    recv_name,
-                                    field_ty.pretty_print(db)
-                                ),
-                                span: primary.resolve(db),
-                            }],
-                            notes: vec![],
-                            error_code,
-                        };
-                    }
-                }
-
-                CompleteDiagnostic {
-                    severity: Severity::Error,
-                    message,
-                    sub_diagnostics: vec![SubDiagnostic {
-                        style: LabelStyle::Primary,
-                        message: format!("method not found in `{recv_name}`"),
-                        span: primary.resolve(db),
-                    }],
-                    notes: vec![],
-                    error_code,
-                }
-            }
-
->>>>>>> 3681c244
             Self::NotValue { primary, given } => CompleteDiagnostic {
                 severity: Severity::Error,
                 message: "value is expected".to_string(),
