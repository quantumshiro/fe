---
source: crates/codegen/tests/yul.rs
assertion_line: 31
expression: output
input_file: tests/fixtures/erc20.fe
---
object "Erc20Contract" {
  code {
    init()
    function erc20_set_owner_once_stor(self, owner) {
<<<<<<< HEAD
      let v0 := iszero(eq(get_field__StorPtr_u256__2bec36171fad53de(self, 3), 0))
=======
      let v0 := iszero(eq(sload(add(self, 96)), 0))
>>>>>>> a23b4848
      if v0 {
        revert(0, 0)
      }
      if iszero(v0) {
        store_field__StorPtr_u256__2bec36171fad53de(self, 3, owner)
      }
    }
    function init() {
      let v0 := 0
      erc20_set_owner_once_stor(v0, caller())
      let v1 := datasize("Erc20Contract_deployed")
      let v2 := dataoffset("Erc20Contract_deployed")
      codecopy(0, v2, v1)
      return(0, v1)
    }
    function store__StorPtr__7f7854645e12e266(addr, value) {
      sstore(addr, value)
    }
    function store_field__StorPtr_u256__2bec36171fad53de(ptr, offset, value) {
      let v0 := add(ptr, offset)
      store__StorPtr__7f7854645e12e266(v0, to_word__deduped(value))
    }
    function to_word__deduped(self) -> ret {
      ret := self
    }
  }

  object "Erc20Contract_deployed" {
    code {
      runtime()
      function abi_encode_string(word, len) {
        mstore(0, 32)
        mstore(32, len)
        mstore(64, word)
        return(0, 96)
      }
      function abi_encode_u256(value) {
        mstore(0, value)
        return(0, 32)
      }
      function allowance_key(owner, spender) -> ret {
        mstore(0, owner)
        mstore(32, spender)
        ret := keccak256(0, 64)
      }
      function erc20_allowance_stor(self, owner, spender) -> ret {
        ret := storagemap_k__v__get_stor__u256_u256__cc308d1bea3fb6e4(add(self, 1), allowance_key(owner, spender))
      }
      function erc20_approve_stor(self, owner, spender, value) {
        storagemap_k__v__set_stor__u256_u256__cc308d1bea3fb6e4(add(self, 1), allowance_key(owner, spender), value)
      }
      function erc20_balance_of_stor(self, addr) -> ret {
        ret := storagemap_k__v__get_stor__u256_u256__cc308d1bea3fb6e4(self, addr)
      }
      function erc20_mint_stor(self, to, amount) {
<<<<<<< HEAD
        let v0 := iszero(eq(caller(), get_field__StorPtr_u256__2bec36171fad53de(self, 3)))
=======
        let v0 := iszero(eq(caller(), sload(add(self, 96))))
>>>>>>> a23b4848
        if v0 {
          revert(0, 0)
        }
        if iszero(v0) {
          let v1 := erc20_balance_of_stor(self, to)
          storagemap_k__v__set_stor__u256_u256__cc308d1bea3fb6e4(self, to, add(v1, amount))
<<<<<<< HEAD
          store_field__StorPtr_u256__2bec36171fad53de(self, 2, add(get_field__StorPtr_u256__2bec36171fad53de(self, 2), amount))
=======
          store_field__StorPtr_u256__2bec36171fad53de(self, 64, add(sload(add(self, 64)), amount))
>>>>>>> a23b4848
        }
      }
      function erc20_transfer_from_stor(self, owner, to, amount) {
        let v0 := caller()
        let v1 := erc20_allowance_stor(self, owner, v0)
        let v2 := lt(v1, amount)
        if v2 {
          revert(0, 0)
        }
        if iszero(v2) {
          erc20_transfer_stor(self, owner, to, amount)
          storagemap_k__v__set_stor__u256_u256__cc308d1bea3fb6e4(add(self, 1), allowance_key(owner, v0), sub(v1, amount))
        }
      }
      function erc20_transfer_stor(self, from, to, amount) {
        let v0 := erc20_balance_of_stor(self, from)
        let v1 := lt(v0, amount)
        if v1 {
          revert(0, 0)
        }
        if iszero(v1) {
          let v2 := erc20_balance_of_stor(self, to)
          storagemap_k__v__set_stor__u256_u256__cc308d1bea3fb6e4(self, from, sub(v0, amount))
          storagemap_k__v__set_stor__u256_u256__cc308d1bea3fb6e4(self, to, add(v2, amount))
        }
      }
      function runtime() {
        let v0 := 0
        let v1 := shr(224, calldataload(0))
        switch v1
          case 1889567281 {
            let v2 := calldataload(4)
            abi_encode_u256(erc20_balance_of_stor(v0, v2))
          }
          case 3714247998 {
            let v3 := calldataload(4)
            let v4 := calldataload(36)
            abi_encode_u256(erc20_allowance_stor(v0, v3, v4))
          }
          case 117300739 {
            abi_encode_string(31840933704928615426292613906591192052886564858731089189578963311002547912704, 7)
          }
          case 2514000705 {
            abi_encode_string(31784391594991486112232083260356792451358613714049171750120207607087736291328, 3)
          }
          case 826074471 {
            abi_encode_u256(18)
          }
          case 2835717307 {
            let v5 := calldataload(4)
            let v6 := calldataload(36)
            erc20_transfer_stor(v0, caller(), v5, v6)
            abi_encode_u256(1)
          }
          case 157198259 {
            let v7 := calldataload(4)
            let v8 := calldataload(36)
            erc20_approve_stor(v0, caller(), v7, v8)
            abi_encode_u256(1)
          }
          case 599290589 {
            let v9 := calldataload(4)
            let v10 := calldataload(36)
            let v11 := calldataload(68)
            erc20_transfer_from_stor(v0, v9, v10, v11)
            abi_encode_u256(1)
          }
          case 1086394137 {
            let v12 := calldataload(4)
            let v13 := calldataload(36)
            erc20_mint_stor(v0, v12, v13)
            abi_encode_u256(1)
          }
          default {
            revert(0, 0)
          }
      }
      function storagemap_k__v__get_stor__u256_u256__cc308d1bea3fb6e4(self, key) -> ret {
        let v0 := storagemap_k__v__storage_slot_stor__u256_u256__cc308d1bea3fb6e4(self, key)
        ret := to_word__deduped(sload(v0))
      }
      function storagemap_k__v__set_stor__u256_u256__cc308d1bea3fb6e4(self, key, value) {
        let v0 := storagemap_k__v__storage_slot_stor__u256_u256__cc308d1bea3fb6e4(self, key)
        sstore(v0, to_word__deduped(value))
      }
      function storagemap_k__v__storage_slot_stor__u256_u256__cc308d1bea3fb6e4(self, key) -> ret {
        let v0 := write_key__u256__3271ca15373d4483(0, key)
        mstore(v0, self)
        ret := keccak256(0, add(v0, 32))
      }
      function store__StorPtr__7f7854645e12e266(addr, value) {
        sstore(addr, value)
      }
      function store_field__StorPtr_u256__2bec36171fad53de(ptr, offset, value) {
        let v0 := add(ptr, offset)
        store__StorPtr__7f7854645e12e266(v0, to_word__deduped(value))
      }
      function to_word__deduped(self) -> ret {
        ret := self
      }
      function write_key__u256__3271ca15373d4483(ptr, self) -> ret {
        mstore(ptr, self)
        ret := 32
      }
    }
  }
}<|MERGE_RESOLUTION|>--- conflicted
+++ resolved
@@ -1,6 +1,5 @@
 ---
 source: crates/codegen/tests/yul.rs
-assertion_line: 31
 expression: output
 input_file: tests/fixtures/erc20.fe
 ---
@@ -8,11 +7,7 @@
   code {
     init()
     function erc20_set_owner_once_stor(self, owner) {
-<<<<<<< HEAD
-      let v0 := iszero(eq(get_field__StorPtr_u256__2bec36171fad53de(self, 3), 0))
-=======
-      let v0 := iszero(eq(sload(add(self, 96)), 0))
->>>>>>> a23b4848
+      let v0 := iszero(eq(sload(add(self, 3)), 0))
       if v0 {
         revert(0, 0)
       }
@@ -68,22 +63,14 @@
         ret := storagemap_k__v__get_stor__u256_u256__cc308d1bea3fb6e4(self, addr)
       }
       function erc20_mint_stor(self, to, amount) {
-<<<<<<< HEAD
-        let v0 := iszero(eq(caller(), get_field__StorPtr_u256__2bec36171fad53de(self, 3)))
-=======
-        let v0 := iszero(eq(caller(), sload(add(self, 96))))
->>>>>>> a23b4848
+        let v0 := iszero(eq(caller(), sload(add(self, 3))))
         if v0 {
           revert(0, 0)
         }
         if iszero(v0) {
           let v1 := erc20_balance_of_stor(self, to)
           storagemap_k__v__set_stor__u256_u256__cc308d1bea3fb6e4(self, to, add(v1, amount))
-<<<<<<< HEAD
-          store_field__StorPtr_u256__2bec36171fad53de(self, 2, add(get_field__StorPtr_u256__2bec36171fad53de(self, 2), amount))
-=======
-          store_field__StorPtr_u256__2bec36171fad53de(self, 64, add(sload(add(self, 64)), amount))
->>>>>>> a23b4848
+          store_field__StorPtr_u256__2bec36171fad53de(self, 2, add(sload(add(self, 2)), amount))
         }
       }
       function erc20_transfer_from_stor(self, owner, to, amount) {
