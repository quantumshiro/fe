--- conflicted
+++ resolved
@@ -22,13 +22,8 @@
     visitor::{Visitor, VisitorCtxt, walk_expr, walk_pat},
 };
 pub use callable::Callable;
-<<<<<<< HEAD
-pub use env::ExprProp;
 use env::{LocalBinding, TyCheckEnv};
-=======
-use env::TyCheckEnv;
 pub use env::{ExprProp, LocalBinding};
->>>>>>> bea83611
 pub(super) use expr::TraitOps;
 use owner::BodyOwner;
 
