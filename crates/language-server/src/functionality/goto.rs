use async_lsp::ResponseError;
use common::InputDb;
use hir::{
    hir_def::{scope_graph::ScopeId, ItemKind, PathId, TopLevelMod},
    lower::map_file_to_mod,
    span::{DynLazySpan, LazySpan},
    visitor::{prelude::LazyPathSpan, Visitor, VisitorCtxt},
    SpannedHirDb,
};
<<<<<<< HEAD
use hir_analysis::{
    name_resolution::{resolve_path, PathResErrorKind},
    ty::trait_resolution::PredicateListId,
};
=======
use hir_analysis::name_resolution::{resolve_path, PathResErrorKind};
use tracing::error;
>>>>>>> 3681c244

use crate::{
    backend::Backend,
    util::{to_lsp_location_from_scope, to_offset_from_position},
};
use driver::DriverDataBase;
pub type Cursor = parser::TextSize;

#[derive(Default)]
struct PathSpanCollector<'db> {
    paths: Vec<(PathId<'db>, ScopeId<'db>, LazyPathSpan<'db>)>,
}

impl<'db, 'ast: 'db> Visitor<'ast> for PathSpanCollector<'db> {
    fn visit_path(&mut self, ctxt: &mut VisitorCtxt<'ast, LazyPathSpan<'ast>>, path: PathId<'db>) {
        let Some(span) = ctxt.span() else {
            return;
        };

        let scope = ctxt.scope();
        self.paths.push((path, scope, span));
    }
}

fn find_path_surrounding_cursor<'db>(
    db: &'db DriverDataBase,
    cursor: Cursor,
    full_paths: Vec<(PathId<'db>, ScopeId<'db>, LazyPathSpan<'db>)>,
) -> Option<(PathId<'db>, bool, ScopeId<'db>)> {
    for (path, scope, lazy_span) in full_paths {
        let span = lazy_span.resolve(db).unwrap();
        if span.range.contains(cursor) {
            for idx in 0..=path.segment_index(db) {
                let seg_span = lazy_span.clone().segment(idx).resolve(db).unwrap();
                if seg_span.range.contains(cursor) {
                    return Some((
                        path.segment(db, idx).unwrap(),
                        idx != path.segment_index(db),
                        scope,
                    ));
                }
            }
        }
    }
    None
}

pub fn find_enclosing_item<'db>(
    db: &'db dyn SpannedHirDb,
    top_mod: TopLevelMod<'db>,
    cursor: Cursor,
) -> Option<ItemKind<'db>> {
    let items = top_mod.scope_graph(db).items_dfs(db);

    let mut smallest_enclosing_item = None;
    let mut smallest_range_size = None;

    for item in items {
        let lazy_item_span = DynLazySpan::from(item.span());
        let item_span = lazy_item_span.resolve(db).unwrap();

        if item_span.range.contains(cursor) {
            let range_size = item_span.range.end() - item_span.range.start();
            if smallest_range_size.is_none() || range_size < smallest_range_size.unwrap() {
                smallest_enclosing_item = Some(item);
                smallest_range_size = Some(range_size);
            }
        }
    }

    smallest_enclosing_item
}

pub fn get_goto_target_scopes_for_cursor<'db>(
    db: &'db DriverDataBase,
    top_mod: TopLevelMod<'db>,
    cursor: Cursor,
) -> Option<Vec<ScopeId<'db>>> {
    let item: ItemKind = find_enclosing_item(db, top_mod, cursor)?;

    let mut visitor_ctxt = VisitorCtxt::with_item(db, item);
    let mut path_segment_collector = PathSpanCollector::default();
    path_segment_collector.visit_item(&mut visitor_ctxt, item);

    let (path, _is_intermediate, scope) =
        find_path_surrounding_cursor(db, cursor, path_segment_collector.paths)?;

    let resolved = resolve_path(db, path, scope, PredicateListId::empty_list(db), false); // xxx fixme
    let scopes = match resolved {
        Ok(r) => r.as_scope(db).into_iter().collect::<Vec<_>>(),
        Err(err) => match err.kind {
            PathResErrorKind::NotFound { parent: _, bucket } => {
                bucket.iter_ok().flat_map(|r| r.scope()).collect()
            }
            PathResErrorKind::Ambiguous(vec) => vec.into_iter().flat_map(|r| r.scope()).collect(),
            _ => vec![],
        },
    };

    Some(scopes)
}

pub async fn handle_goto_definition(
    backend: &mut Backend,
    params: async_lsp::lsp_types::GotoDefinitionParams,
) -> Result<Option<async_lsp::lsp_types::GotoDefinitionResponse>, ResponseError> {
    // Convert the position to an offset in the file
    let params = params.text_document_position_params;
    let file_text = std::fs::read_to_string(params.text_document.uri.path()).ok();
    let cursor: Cursor = to_offset_from_position(params.position, file_text.unwrap().as_str());

    // Get the module and the goto info
    let file_path_str = params.text_document.uri.path();
    let url = url::Url::from_file_path(file_path_str).map_err(|()| {
        ResponseError::new(
            async_lsp::ErrorCode::INTERNAL_ERROR,
            format!("Invalid file path: {file_path_str}"),
        )
    })?;
    let file = backend
        .db
        .workspace()
        .get(&backend.db, &url)
        .ok_or_else(|| {
            ResponseError::new(
                async_lsp::ErrorCode::INTERNAL_ERROR,
                format!("File not found in index: {url} (original path: {file_path_str})"),
            )
        })?;
    let top_mod = map_file_to_mod(&backend.db, file);

    let scopes =
        get_goto_target_scopes_for_cursor(&backend.db, top_mod, cursor).unwrap_or_default();

    let locations = scopes
        .iter()
        .map(|scope| to_lsp_location_from_scope(&backend.db, *scope))
        .collect::<Vec<_>>();

    let result: Result<Option<async_lsp::lsp_types::GotoDefinitionResponse>, ()> =
        Ok(Some(async_lsp::lsp_types::GotoDefinitionResponse::Array(
            locations
                .into_iter()
                .filter_map(std::result::Result::ok)
                .collect(),
        )));
    let response = match result {
        Ok(response) => response,
        Err(e) => {
            error!("Error handling goto definition: {:?}", e);
            None
        }
    };
    Ok(response)
}
// }
#[cfg(test)]
mod tests {
    use common::ingot::IngotKind;
    use dir_test::{dir_test, Fixture};
    use std::collections::BTreeMap;
    use test_utils::snap_test;
    use url::Url;

    use super::*;
    use crate::test_utils::load_ingot_from_directory;
    use driver::DriverDataBase;

    // given a cursor position and a string, convert to cursor line and column
    fn line_col_from_cursor(cursor: Cursor, s: &str) -> (usize, usize) {
        let mut line = 0;
        let mut col = 0;
        for (i, c) in s.chars().enumerate() {
            if i == Into::<usize>::into(cursor) {
                return (line, col);
            }
            if c == '\n' {
                line += 1;
                col = 0;
            } else {
                col += 1;
            }
        }
        (line, col)
    }

    fn extract_multiple_cursor_positions_from_spans(
        db: &DriverDataBase,
        top_mod: TopLevelMod,
    ) -> Vec<parser::TextSize> {
        let mut visitor_ctxt = VisitorCtxt::with_top_mod(db, top_mod);
        let mut path_collector = PathSpanCollector::default();
        path_collector.visit_top_mod(&mut visitor_ctxt, top_mod);

        let mut cursors = Vec::new();
        for (path, _, lazy_span) in path_collector.paths {
            for idx in 0..=path.segment_index(db) {
                let seg_span = lazy_span.clone().segment(idx).resolve(db).unwrap();
                cursors.push(seg_span.range.start());
            }
        }

        cursors.sort();
        cursors.dedup();

        error!("Found cursors: {:?}", cursors);
        cursors
    }

    fn make_goto_cursors_snapshot(
        db: &DriverDataBase,
        fixture: &Fixture<&str>,
        top_mod: TopLevelMod,
    ) -> String {
        let cursors = extract_multiple_cursor_positions_from_spans(db, top_mod);
        let mut cursor_path_map: BTreeMap<Cursor, String> = BTreeMap::default();

        for cursor in &cursors {
            let scopes =
                get_goto_target_scopes_for_cursor(db, top_mod, *cursor).unwrap_or_default();

            if !scopes.is_empty() {
                cursor_path_map.insert(
                    *cursor,
                    scopes
                        .iter()
                        .flat_map(|x| x.pretty_path(db))
                        .collect::<Vec<_>>()
                        .join("\n"),
                );
            }
        }

        let cursor_lines = cursor_path_map
            .iter()
            .map(|(cursor, path)| {
                let (cursor_line, cursor_col) = line_col_from_cursor(*cursor, fixture.content());
                format!("cursor position ({cursor_line:?}, {cursor_col:?}), path: {path}")
            })
            .collect::<Vec<_>>();

        format!(
            "{}\n---\n{}",
            fixture
                .content()
                .lines()
                .enumerate()
                .map(|(i, line)| format!("{i:?}: {line}"))
                .collect::<Vec<_>>()
                .join("\n"),
            cursor_lines.join("\n")
        )
    }

    #[dir_test(
        dir: "$CARGO_MANIFEST_DIR/test_files/single_ingot",
        glob: "**/lib.fe",
    )]
    fn test_goto_multiple_files(fixture: Fixture<&str>) {
        let cargo_manifest_dir = std::env::var("CARGO_MANIFEST_DIR").unwrap();
        let ingot_base_dir =
            std::path::Path::new(&cargo_manifest_dir).join("test_files/single_ingot");

        let mut db = DriverDataBase::default();

        // Load all files from the ingot directory
        load_ingot_from_directory(&mut db, &ingot_base_dir);

        // Get our specific test file
        let fe_source_path = fixture.path();
        let file_url = Url::from_file_path(fe_source_path).unwrap();

        // Get the containing ingot - should be Local now
        let ingot = db.workspace().containing_ingot(&db, file_url).unwrap();
        assert_eq!(ingot.kind(&db), IngotKind::Local);

        // Introduce a new scope to limit the lifetime of `top_mod`
        {
            // Get the file directly from the file index
            let file_url = Url::from_file_path(fe_source_path).unwrap();
            let file = db.workspace().get(&db, &file_url).unwrap();
            let top_mod = map_file_to_mod(&db, file);

            let snapshot = make_goto_cursors_snapshot(&db, &fixture, top_mod);
            snap_test!(snapshot, fixture.path());
        }

        // Get the containing ingot for the file path
        let file_url = Url::from_file_path(fixture.path()).unwrap();
        let ingot = db.workspace().containing_ingot(&db, file_url);
        assert_eq!(ingot.unwrap().kind(&db), IngotKind::Local);
    }

    #[dir_test(
        dir: "$CARGO_MANIFEST_DIR/test_files",
        glob: "goto*.fe"
    )]
    fn test_goto_cursor_target(fixture: Fixture<&str>) {
        let mut db = DriverDataBase::default(); // Changed to mut
        let file = db.workspace().touch(
            &mut db,
            Url::from_file_path(fixture.path()).unwrap(),
            Some(fixture.content().to_string()),
        );
        let top_mod = map_file_to_mod(&db, file);

        let snapshot = make_goto_cursors_snapshot(&db, &fixture, top_mod);
        snap_test!(snapshot, fixture.path());
    }

    #[dir_test(
        dir: "$CARGO_MANIFEST_DIR/test_files",
        glob: "smallest_enclosing*.fe"
    )]
    fn test_find_path_surrounding_cursor(fixture: Fixture<&str>) {
        let mut db = DriverDataBase::default(); // Changed to mut

        let file = db.workspace().touch(
            &mut db,
            Url::from_file_path(fixture.path()).unwrap(),
            Some(fixture.content().to_string()),
        );
        let top_mod = map_file_to_mod(&db, file);

        let cursors = extract_multiple_cursor_positions_from_spans(&db, top_mod);

        let mut cursor_paths: Vec<(Cursor, String)> = vec![];

        for cursor in &cursors {
            let mut visitor_ctxt = VisitorCtxt::with_top_mod(&db, top_mod);
            let mut path_collector = PathSpanCollector::default();
            path_collector.visit_top_mod(&mut visitor_ctxt, top_mod);

            let full_paths = path_collector.paths;

<<<<<<< HEAD
            if let Some((path, _, scope)) = find_path_surrounding_cursor(db, *cursor, full_paths) {
                let resolved_enclosing_path =
                    resolve_path(db, path, scope, PredicateListId::empty_list(db), false);
=======
            if let Some((path, _, scope)) = find_path_surrounding_cursor(&db, *cursor, full_paths) {
                let resolved_enclosing_path = resolve_path(&db, path, scope, false);
>>>>>>> 3681c244

                let res = match resolved_enclosing_path {
                    Ok(res) => res.pretty_path(&db).unwrap(),
                    Err(err) => match err.kind {
                        PathResErrorKind::Ambiguous(vec) => vec
                            .iter()
                            .map(|r| r.pretty_path(&db).unwrap())
                            .collect::<Vec<_>>()
                            .join("\n"),
                        _ => "".into(),
                    },
                };
                cursor_paths.push((*cursor, res));
            }
        }

        let result = format!(
            "{}\n---\n{}",
            fixture.content(),
            cursor_paths
                .iter()
                .map(|(cursor, path)| { format!("cursor position: {cursor:?}, path: {path}") })
                .collect::<Vec<_>>()
                .join("\n")
        );
        snap_test!(result, fixture.path());
    }
}<|MERGE_RESOLUTION|>--- conflicted
+++ resolved
@@ -7,15 +7,11 @@
     visitor::{prelude::LazyPathSpan, Visitor, VisitorCtxt},
     SpannedHirDb,
 };
-<<<<<<< HEAD
 use hir_analysis::{
     name_resolution::{resolve_path, PathResErrorKind},
     ty::trait_resolution::PredicateListId,
 };
-=======
-use hir_analysis::name_resolution::{resolve_path, PathResErrorKind};
 use tracing::error;
->>>>>>> 3681c244
 
 use crate::{
     backend::Backend,
@@ -351,14 +347,9 @@
 
             let full_paths = path_collector.paths;
 
-<<<<<<< HEAD
-            if let Some((path, _, scope)) = find_path_surrounding_cursor(db, *cursor, full_paths) {
+            if let Some((path, _, scope)) = find_path_surrounding_cursor(&db, *cursor, full_paths) {
                 let resolved_enclosing_path =
-                    resolve_path(db, path, scope, PredicateListId::empty_list(db), false);
-=======
-            if let Some((path, _, scope)) = find_path_surrounding_cursor(&db, *cursor, full_paths) {
-                let resolved_enclosing_path = resolve_path(&db, path, scope, false);
->>>>>>> 3681c244
+                    resolve_path(&db, path, scope, PredicateListId::empty_list(&db), false);
 
                 let res = match resolved_enclosing_path {
                     Ok(res) => res.pretty_path(&db).unwrap(),
